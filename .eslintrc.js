--- conflicted
+++ resolved
@@ -31,13 +31,9 @@
     'lines-between-class-members': 'off',
     '@typescript-eslint/lines-between-class-members': ['error', 'always', { exceptAfterSingleLine: true, exceptAfterOverload: true }],
     '@typescript-eslint/no-empty-function': 'off',
-<<<<<<< HEAD
     '@typescript-eslint/require-await': 'off',
     'spaced-comment': ['error', 'always'],
-=======
-    'quotes': ['error', 'single', { avoidEscape: true, allowTemplateLiterals: false }],
-    '@typescript-eslint/require-await': 'off'
->>>>>>> a97079e9
+    'quotes': ['error', 'single', { avoidEscape: true, allowTemplateLiterals: false }]
   },
   settings: {
     'import/parsers': {
