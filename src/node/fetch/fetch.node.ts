--- conflicted
+++ resolved
@@ -1,6 +1,6 @@
 import { AbortController } from 'abort-controller';
 import FormData from 'form-data';
-import type { RequestInit, Response } from 'node-fetch';
+import type { HeadersInit, RequestInit, Response } from 'node-fetch';
 import fetch, { Headers } from 'node-fetch';
 
 import type {
@@ -44,16 +44,7 @@
     url: string,
     parameters: FetchParameters
   ): Promise<FetchResponse> {
-<<<<<<< HEAD
-    const headersInit = parameters.headers
-      ? Object.entries(parameters.headers).map(([key, value]) => [
-          key,
-          ...(Array.isArray(value) ? value : [value]),
-        ])
-      : undefined;
-=======
     const headersInit = this.prepareHeadersInit(parameters.headers);
->>>>>>> fb4e8fad
 
     const request: RequestInit = {
       headers: new Headers(headersInit),
@@ -247,7 +238,9 @@
     return false;
   }
 
-  private prepareHeadersInit(data: FetchParameters['headers'] | undefined): HeadersInit {
+  private prepareHeadersInit(
+    data: FetchParameters['headers'] | undefined
+  ): HeadersInit {
     if (data === undefined) {
       return [];
     }
@@ -256,7 +249,7 @@
 
     Object.entries(data).forEach(([key, value]) => {
       if (Array.isArray(value)) {
-        value.forEach((val) => headers.push([key, val]));
+        value.forEach(val => headers.push([key, val]));
       } else {
         headers.push([key, value]);
       }
