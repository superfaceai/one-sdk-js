import FormData from 'form-data';
import { getLocal } from 'mockttp';
import fetch from 'node-fetch';

import { NetworkFetchError, RequestFetchError } from '../../core';
import { MockTimers } from '../../mock';
import { NodeTimers } from '../timers';
import { NodeFetch } from './fetch.node';

jest.mock('node-fetch');

const mockServer = getLocal();
const timers = new MockTimers();

type ForEachCallbackFunction = (value?: string, type?: string) => void;

<<<<<<< HEAD
describe('Node fetch implementation', () => {
  beforeEach(async () => {
    await mockServer.start();
  });

  afterEach(async () => {
    await mockServer.stop();
    jest.resetAllMocks();
    jest.resetModules();
  });

  describe('timeout', () => {
    it('timeouts on network timeout', async () => {
      // we want to use actual fetch implementation
      jest
        .mocked(fetch)
        .mockImplementation(jest.requireActual('node-fetch').default);
=======
describe('NodeFetch', () => {
  describe('fetch', () => {
    beforeEach(async () => {
      await mockServer.start();
    });

    afterEach(async () => {
      await mockServer.stop();
      jest.resetAllMocks();
      jest.resetModules();
    });
>>>>>>> fb4e8fad

    describe('timeout', () => {
      it('timeouts on network timeout', async () => {
        // we want to use actuall fetch implementation
        mocked(fetch).mockImplementation(jest.requireActual('cross-fetch').fetch);

<<<<<<< HEAD
      await expect(
        nodeFetch.fetch(`${mockServer.url}/test`, {
          method: 'GET',
          timeout: 2000,
        })
      ).rejects.toEqual(new NetworkFetchError('timeout'));
    });

    it('rejects on rejected connection', async () => {
      // we want to use actual fetch implementation
      jest
        .mocked(fetch)
        .mockImplementation(jest.requireActual('node-fetch').default);
=======
        await mockServer.forGet('/test').thenTimeout();
        const realTimers = new NodeTimers();
        const nodeFetch = new NodeFetch(realTimers);

        await expect(
          nodeFetch.fetch(`${mockServer.url}/test`, { method: 'GET', timeout: 2000 })
        ).rejects.toEqual(new NetworkFetchError('timeout'));
      });
>>>>>>> fb4e8fad

      it('rejects on rejected connection', async () => {
        // we want to use actuall fetch implementation
        mocked(fetch).mockImplementation(jest.requireActual('cross-fetch').fetch);

<<<<<<< HEAD
      await expect(
        nodeFetch.fetch(`${mockServer.url}/test`, {
          method: 'GET',
          timeout: 2000,
        })
      ).rejects.toEqual(new NetworkFetchError('reject'));
    });

    it('rethrows error if it is string', async () => {
      jest.mocked(fetch).mockRejectedValue('something-bad');
=======
        await mockServer.forGet('/test').thenCloseConnection();
        const nodeFetch = new NodeFetch(timers);

        await expect(
          nodeFetch.fetch(`${mockServer.url}/test`, { method: 'GET', timeout: 2000 })
        ).rejects.toEqual(new NetworkFetchError('reject'));
      });
>>>>>>> fb4e8fad

      it('rethrows error if it is string', async () => {
        mocked(fetch).mockRejectedValue('something-bad');

        const fetchInstance = new NodeFetch(timers);

<<<<<<< HEAD
    it('rethrows error if it does not contain type property', async () => {
      // We are mocking node-fetch
      jest.mocked(fetch).mockRejectedValue({ some: 'something-bad' });
=======
        await expect(
          fetchInstance.fetch(`${mockServer.url}/test`, {
            method: 'GET',
            timeout: 2000,
          })
        ).rejects.toEqual('something-bad');
      });
>>>>>>> fb4e8fad

      it('rethrows error if it does not contain type property', async () => {
        // We are mocking node-fetch
        mocked(fetch).mockRejectedValue({ some: 'something-bad' });

        const fetchInstance = new NodeFetch(timers);

<<<<<<< HEAD
    it('throws fetch abort if error does not get recognized', async () => {
      jest.mocked(fetch).mockRejectedValue({ type: 'something-bad' });
=======
        await expect(
          fetchInstance.fetch(`${mockServer.url}/test`, {
            method: 'GET',
            timeout: 2000,
          })
        ).rejects.toEqual({ some: 'something-bad' });
      });
>>>>>>> fb4e8fad

      it('throws request abort if error does not get recognized', async () => {
        // We are mocking node-fetch
        mocked(fetch).mockRejectedValue({ type: 'something-bad' });

        const fetchInstance = new NodeFetch(timers);

<<<<<<< HEAD
    it('throws on dns ENOTFOUND', async () => {
      jest.mocked(fetch).mockRejectedValue({
        type: 'system',
        code: 'ENOTFOUND',
        errno: '',
=======
        await expect(
          fetchInstance.fetch(`${mockServer.url}/test`, {
            method: 'GET',
            timeout: 2000,
          })
        ).rejects.toEqual(new RequestFetchError('abort'));
>>>>>>> fb4e8fad
      });

      it('throws on dns ENOTFOUND', async () => {
        // We are mocking node-fetch
        mocked(fetch).mockRejectedValue({
          type: 'system',
          code: 'ENOTFOUND',
          errno: '',
        });

        const fetchInstance = new NodeFetch(timers);

<<<<<<< HEAD
    it('throws on dns EAI_AGAIN', async () => {
      jest.mocked(fetch).mockRejectedValue({
        type: 'system',
        code: 'EAI_AGAIN',
        errno: '',
=======
        await expect(
          fetchInstance.fetch(`${mockServer.url}/test`, {
            method: 'GET',
            timeout: 2000,
          })
        ).rejects.toEqual(new NetworkFetchError('dns'));
>>>>>>> fb4e8fad
      });

      it('throws on dns EAI_AGAIN', async () => {
        // We are mocking node-fetch
        mocked(fetch).mockRejectedValue({
          type: 'system',
          code: 'EAI_AGAIN',
          errno: '',
        });

        const fetchInstance = new NodeFetch(timers);

        await expect(
          fetchInstance.fetch(`${mockServer.url}/test`, {
            method: 'GET',
            timeout: 2000,
          })
        ).rejects.toEqual(new NetworkFetchError('dns'));
      });
    });

    describe('when application/json content type received', () => {
      let responseJsonMock: jest.Mock;
      let result: any;

      beforeEach(async () => {
        responseJsonMock = jest.fn().mockResolvedValue({
          foo: 'bar',
        });

<<<<<<< HEAD
      jest.mocked(fetch).mockResolvedValue({
        headers: {
          forEach: jest.fn((callbackfn: ForEachCallbackFunction) => {
            callbackfn('application/json', 'content-type');
          }),
        },
        json: responseJsonMock,
      } as any);

      const fetchInstance = new NodeFetch(timers);
=======
        mocked(fetch).mockResolvedValue({
          headers: {
            forEach: jest.fn((callbackfn: ForEachCallbackFunction) => {
              callbackfn('application/json', 'content-type');
            }),
          },
          json: responseJsonMock,
        } as any);


        const fetchInstance = new NodeFetch(timers);
>>>>>>> fb4e8fad

        result = await fetchInstance.fetch(`${mockServer.url}/test`, {
          method: 'GET',
        });
      });

<<<<<<< HEAD
    it('should call json', async () => {
      expect(responseJsonMock).toHaveBeenCalled();
    });
=======
      it('should call json', async () => {
        expect(responseJsonMock).toBeCalled();
      });
>>>>>>> fb4e8fad

      it('should return json object in body', async () => {
        expect(result.body).toBeInstanceOf(Object);
        expect(result.body).toStrictEqual({
          foo: 'bar',
        });
      });
    });

    describe('when text/plain content type received', () => {
      let responseTextMock: jest.Mock;
      let result: any;

      beforeEach(async () => {
        responseTextMock = jest.fn().mockResolvedValue('foobar');

<<<<<<< HEAD
      jest.mocked(fetch).mockResolvedValue({
        headers: {
          forEach: jest.fn((callbackfn: ForEachCallbackFunction) => {
            callbackfn('text/plain', 'content-type');
          }),
        },
        text: responseTextMock,
      } as any);

      const fetchInstance = new NodeFetch(timers);
=======
        mocked(fetch).mockResolvedValue({
          headers: {
            forEach: jest.fn((callbackfn: ForEachCallbackFunction) => {
              callbackfn('text/plain', 'content-type');
            }),
          },
          text: responseTextMock,
        } as any);


        const fetchInstance = new NodeFetch(timers);
>>>>>>> fb4e8fad

        result = await fetchInstance.fetch(`${mockServer.url}/test`, {
          method: 'GET',
        });
      });

      it('should call text', async () => {
        expect(responseTextMock).toBeCalled();
      });

<<<<<<< HEAD
    it('should call text', async () => {
      expect(responseTextMock).toHaveBeenCalled();
=======
      it('should return plain text in body', async () => {
        expect(result.body).toBe('foobar');
      });
>>>>>>> fb4e8fad
    });

    describe('when binary content type received', () => {
      const binaryContentTypes = [
        'application/octet-stream',
        'audio/mp3',
        'audio/wav',
        'audio/wav;rate=8000',
        'video/mp4',
        'image/jpeg',
      ];

      for (const contentType of binaryContentTypes) {
        describe(`${contentType}`, () => {
          let responseArrayBufferMock: jest.Mock;
          let result: any;

          beforeEach(async () => {
            responseArrayBufferMock = jest
              .fn()
              .mockResolvedValue(Buffer.from('foobar'));

            mocked(fetch).mockResolvedValue({
              headers: {
                forEach: jest.fn((callbackfn: ForEachCallbackFunction) => {
                  callbackfn(contentType, 'content-type');
                }),
              },
              arrayBuffer: responseArrayBufferMock,
            } as any);

            const fetchInstance = new NodeFetch(timers);

            result = await fetchInstance.fetch(`${mockServer.url}/test`, {
              method: 'GET',
            });
          });

          it('should call arrayBuffer', async () => {
            expect(responseArrayBufferMock).toBeCalled();
          });

          it('should return instance of Buffer in body', async () => {
            expect(result.body).toBeInstanceOf(Buffer);
          });
        });
      }
    });

    describe('when application/octet-stream content type accepted', () => {
      let responseArrayBufferMock: jest.Mock;

      beforeEach(async () => {
        responseArrayBufferMock = jest
          .fn()
          .mockResolvedValue(Buffer.from('foobar'));

        mocked(fetch).mockResolvedValue({
          headers: {
            forEach: jest.fn((callbackfn: ForEachCallbackFunction) => {
              callbackfn(undefined, undefined);
            }),
          },
          arrayBuffer: responseArrayBufferMock,
        } as any);
      });

      describe('when accept header contains string value', () => {
        let result: any;

        beforeEach(async () => {
          const fetchInstance = new NodeFetch(timers);

<<<<<<< HEAD
          jest.mocked(fetch).mockResolvedValue({
=======
          result = await fetchInstance.fetch(`${mockServer.url}/test`, {
            method: 'GET',
>>>>>>> fb4e8fad
            headers: {
              accept: 'application/octet-stream',
            },
          });
        });

        it('should call arrayBuffer', async () => {
          expect(responseArrayBufferMock).toBeCalled();
        });

        it('should return instance of Buffer in body', async () => {
          expect(result.body).toBeInstanceOf(Buffer);
        });
      });

      describe('when accept header contains array of string values', () => {
        let result: any;

        beforeEach(async () => {
          const fetchInstance = new NodeFetch(timers);

          result = await fetchInstance.fetch(`${mockServer.url}/test`, {
            method: 'GET',
            headers: {
              accept: ['application/octet-stream'],
            },
          });
        });

        it('should call arrayBuffer', async () => {
          expect(responseArrayBufferMock).toHaveBeenCalled();
        });

        it('should return instance of Buffer in body', async () => {
          expect(result.body).toBeInstanceOf(Buffer);
        });
      });
<<<<<<< HEAD
    }
  });

  describe('when application/octet-stream content type accepted', () => {
    let responseArrayBufferMock: jest.Mock;

    beforeEach(async () => {
      responseArrayBufferMock = jest
        .fn()
        .mockResolvedValue(Buffer.from('foobar'));

      jest.mocked(fetch).mockResolvedValue({
        headers: {
          forEach: jest.fn((callbackfn: ForEachCallbackFunction) => {
            callbackfn(undefined, undefined);
          }),
        },
        arrayBuffer: responseArrayBufferMock,
      } as any);
=======
>>>>>>> fb4e8fad
    });

    describe('when request body contains binary data', () => {
      it('should call cross-fetch with Buffer in body', async () => {
        mocked(fetch).mockResolvedValue({
          headers: {
            forEach: jest.fn((callbackfn: ForEachCallbackFunction) => {
              callbackfn(undefined, undefined);
            }),
          },
          text: jest.fn(),
        } as any);

        const fetchInstance = new NodeFetch(timers);

        await fetchInstance.fetch(`${mockServer.url}/test`, {
          method: 'POST',
          body: { _type: 'binary', data: Buffer.from('data') },
        });
<<<<<<< HEAD
      });

      it('should call arrayBuffer', async () => {
        expect(responseArrayBufferMock).toHaveBeenCalled();
      });
=======
>>>>>>> fb4e8fad

        expect((fetch as jest.Mock).mock.calls[0][1].body).toBeInstanceOf(Buffer);
      });
    });

    describe('when request body is multipart/form-data', () => {
      let fetchInstance: NodeFetch;

      beforeEach(() => {
        fetchInstance = new NodeFetch(timers);

        mocked(fetch).mockResolvedValue({
          headers: {
            forEach: jest.fn((callbackfn: ForEachCallbackFunction) => {
              callbackfn(undefined, undefined);
            }),
          },
          text: jest.fn(),
        } as any);
      });

<<<<<<< HEAD
      it('should call arrayBuffer', async () => {
        expect(responseArrayBufferMock).toHaveBeenCalled();
      });
=======
      describe('field value is a Buffer', () => {
        it('passes FormData instance as body', async () => {
          await fetchInstance.fetch(`${mockServer.url}/test`, {
            method: 'POST',
            body: { _type: 'formdata', data: { bufferField: Buffer.from('data') } },
          });
>>>>>>> fb4e8fad

          expect(mocked(fetch).mock.calls[0][1]?.body).toBeInstanceOf(FormData);
        });
      });

<<<<<<< HEAD
  describe('when request body contains binary data', () => {
    it('should call fetch with Buffer in body', async () => {
      jest.mocked(fetch).mockResolvedValue({
        headers: {
          forEach: jest.fn((callbackfn: ForEachCallbackFunction) => {
            callbackfn(undefined, undefined);
          }),
        },
        text: jest.fn(),
      } as any);

      const fetchInstance = new NodeFetch(timers);

      await fetchInstance.fetch(`${mockServer.url}/test`, {
        method: 'POST',
        body: { _type: 'binary', data: Buffer.from('data') },
      });

      expect(jest.mocked(fetch).mock.calls[0][1]!.body).toBeInstanceOf(Buffer);
=======
      describe('field value is an Array', () => {
        it('expands array to duplicate fields in FormData', async () => {
          await fetchInstance.fetch(`${mockServer.url}/test`, {
            method: 'POST',
            body: { _type: 'formdata', data: { arrayField: [1, 2] } },
          });

          // form-data library doesn't have getAll, so need to get buffer,
          // create string and regex for number of entries
          expect(
            (mocked(fetch).mock.calls[0][1]?.body as unknown as FormData)
              .getBuffer().toString().match(/arrayField/g)?.length,
          ).toBe(2)
        });
      });
>>>>>>> fb4e8fad
    });
  });

  describe('prepareHeadersInit', () => {
    let nodeFetch: NodeFetch;

    type OverrideNodeFetch = {
      prepareHeadersInit: (data: any) => any | undefined
    }

    beforeEach(() => {
<<<<<<< HEAD
      fetchInstance = new NodeFetch(timers);

      jest.mocked(fetch).mockResolvedValue({
        headers: {
          forEach: jest.fn((callbackfn: ForEachCallbackFunction) => {
            callbackfn(undefined, undefined);
          }),
        },
        text: jest.fn(),
      } as any);
    });

    describe('field value is a Buffer', () => {
      it('passes FormData instance as body', async () => {
        await fetchInstance.fetch(`${mockServer.url}/test`, {
          method: 'POST',
          body: {
            _type: 'formdata',
            data: { bufferField: Buffer.from('data') },
          },
        });

        expect(jest.mocked(fetch).mock.calls[0][1]?.body).toBeInstanceOf(
          FormData
        );
      });
    });

    describe('field value is an Array', () => {
      it('expands array to duplicate fields in FormData', async () => {
        await fetchInstance.fetch(`${mockServer.url}/test`, {
          method: 'POST',
          body: { _type: 'formdata', data: { arrayField: [1, 2] } },
        });

        // form-data library doesn't have getAll, so need to get buffer,
        // create string and regex for number of entries
        expect(
          (jest.mocked(fetch).mock.calls[0][1]?.body as unknown as FormData)
            .getBuffer()
            .toString()
            .match(/arrayField/g)?.length
        ).toBe(2);
      });
=======
      nodeFetch = new NodeFetch(timers);
    });

    it('returns empty array if data are undefined', () => {
      expect((nodeFetch as any as OverrideNodeFetch).prepareHeadersInit(undefined)).toEqual([]);
    });

    it('returns array of tuples if header value is array', () => {
      expect(
        (nodeFetch as any as OverrideNodeFetch)
          .prepareHeadersInit({ header: ['val1', 'val2'] })
      ).toEqual([['header', 'val1'], ['header', 'val2']]);
>>>>>>> fb4e8fad
    });
  });
});<|MERGE_RESOLUTION|>--- conflicted
+++ resolved
@@ -14,26 +14,7 @@
 
 type ForEachCallbackFunction = (value?: string, type?: string) => void;
 
-<<<<<<< HEAD
 describe('Node fetch implementation', () => {
-  beforeEach(async () => {
-    await mockServer.start();
-  });
-
-  afterEach(async () => {
-    await mockServer.stop();
-    jest.resetAllMocks();
-    jest.resetModules();
-  });
-
-  describe('timeout', () => {
-    it('timeouts on network timeout', async () => {
-      // we want to use actual fetch implementation
-      jest
-        .mocked(fetch)
-        .mockImplementation(jest.requireActual('node-fetch').default);
-=======
-describe('NodeFetch', () => {
   describe('fetch', () => {
     beforeEach(async () => {
       await mockServer.start();
@@ -44,73 +25,48 @@
       jest.resetAllMocks();
       jest.resetModules();
     });
->>>>>>> fb4e8fad
 
     describe('timeout', () => {
       it('timeouts on network timeout', async () => {
-        // we want to use actuall fetch implementation
-        mocked(fetch).mockImplementation(jest.requireActual('cross-fetch').fetch);
-
-<<<<<<< HEAD
-      await expect(
-        nodeFetch.fetch(`${mockServer.url}/test`, {
-          method: 'GET',
-          timeout: 2000,
-        })
-      ).rejects.toEqual(new NetworkFetchError('timeout'));
-    });
-
-    it('rejects on rejected connection', async () => {
-      // we want to use actual fetch implementation
-      jest
-        .mocked(fetch)
-        .mockImplementation(jest.requireActual('node-fetch').default);
-=======
+        // we want to use actual fetch implementation
+        jest
+          .mocked(fetch)
+          .mockImplementation(jest.requireActual('node-fetch').default);
+
         await mockServer.forGet('/test').thenTimeout();
         const realTimers = new NodeTimers();
         const nodeFetch = new NodeFetch(realTimers);
 
         await expect(
-          nodeFetch.fetch(`${mockServer.url}/test`, { method: 'GET', timeout: 2000 })
+          nodeFetch.fetch(`${mockServer.url}/test`, {
+            method: 'GET',
+            timeout: 2000,
+          })
         ).rejects.toEqual(new NetworkFetchError('timeout'));
       });
->>>>>>> fb4e8fad
 
       it('rejects on rejected connection', async () => {
-        // we want to use actuall fetch implementation
-        mocked(fetch).mockImplementation(jest.requireActual('cross-fetch').fetch);
-
-<<<<<<< HEAD
-      await expect(
-        nodeFetch.fetch(`${mockServer.url}/test`, {
-          method: 'GET',
-          timeout: 2000,
-        })
-      ).rejects.toEqual(new NetworkFetchError('reject'));
-    });
-
-    it('rethrows error if it is string', async () => {
-      jest.mocked(fetch).mockRejectedValue('something-bad');
-=======
+        // we want to use actual fetch implementation
+        jest
+          .mocked(fetch)
+          .mockImplementation(jest.requireActual('node-fetch').default);
+
         await mockServer.forGet('/test').thenCloseConnection();
         const nodeFetch = new NodeFetch(timers);
 
         await expect(
-          nodeFetch.fetch(`${mockServer.url}/test`, { method: 'GET', timeout: 2000 })
+          nodeFetch.fetch(`${mockServer.url}/test`, {
+            method: 'GET',
+            timeout: 2000,
+          })
         ).rejects.toEqual(new NetworkFetchError('reject'));
       });
->>>>>>> fb4e8fad
 
       it('rethrows error if it is string', async () => {
-        mocked(fetch).mockRejectedValue('something-bad');
-
-        const fetchInstance = new NodeFetch(timers);
-
-<<<<<<< HEAD
-    it('rethrows error if it does not contain type property', async () => {
-      // We are mocking node-fetch
-      jest.mocked(fetch).mockRejectedValue({ some: 'something-bad' });
-=======
+        jest.mocked(fetch).mockRejectedValue('something-bad');
+
+        const fetchInstance = new NodeFetch(timers);
+
         await expect(
           fetchInstance.fetch(`${mockServer.url}/test`, {
             method: 'GET',
@@ -118,18 +74,13 @@
           })
         ).rejects.toEqual('something-bad');
       });
->>>>>>> fb4e8fad
 
       it('rethrows error if it does not contain type property', async () => {
         // We are mocking node-fetch
-        mocked(fetch).mockRejectedValue({ some: 'something-bad' });
-
-        const fetchInstance = new NodeFetch(timers);
-
-<<<<<<< HEAD
-    it('throws fetch abort if error does not get recognized', async () => {
-      jest.mocked(fetch).mockRejectedValue({ type: 'something-bad' });
-=======
+        jest.mocked(fetch).mockRejectedValue({ some: 'something-bad' });
+
+        const fetchInstance = new NodeFetch(timers);
+
         await expect(
           fetchInstance.fetch(`${mockServer.url}/test`, {
             method: 'GET',
@@ -137,33 +88,22 @@
           })
         ).rejects.toEqual({ some: 'something-bad' });
       });
->>>>>>> fb4e8fad
-
-      it('throws request abort if error does not get recognized', async () => {
-        // We are mocking node-fetch
-        mocked(fetch).mockRejectedValue({ type: 'something-bad' });
-
-        const fetchInstance = new NodeFetch(timers);
-
-<<<<<<< HEAD
-    it('throws on dns ENOTFOUND', async () => {
-      jest.mocked(fetch).mockRejectedValue({
-        type: 'system',
-        code: 'ENOTFOUND',
-        errno: '',
-=======
+
+      it('throws fetch abort if error does not get recognized', async () => {
+        jest.mocked(fetch).mockRejectedValue({ type: 'something-bad' });
+
+        const fetchInstance = new NodeFetch(timers);
+
         await expect(
           fetchInstance.fetch(`${mockServer.url}/test`, {
             method: 'GET',
             timeout: 2000,
           })
         ).rejects.toEqual(new RequestFetchError('abort'));
->>>>>>> fb4e8fad
       });
 
       it('throws on dns ENOTFOUND', async () => {
-        // We are mocking node-fetch
-        mocked(fetch).mockRejectedValue({
+        jest.mocked(fetch).mockRejectedValue({
           type: 'system',
           code: 'ENOTFOUND',
           errno: '',
@@ -171,25 +111,16 @@
 
         const fetchInstance = new NodeFetch(timers);
 
-<<<<<<< HEAD
-    it('throws on dns EAI_AGAIN', async () => {
-      jest.mocked(fetch).mockRejectedValue({
-        type: 'system',
-        code: 'EAI_AGAIN',
-        errno: '',
-=======
         await expect(
           fetchInstance.fetch(`${mockServer.url}/test`, {
             method: 'GET',
             timeout: 2000,
           })
         ).rejects.toEqual(new NetworkFetchError('dns'));
->>>>>>> fb4e8fad
       });
 
       it('throws on dns EAI_AGAIN', async () => {
-        // We are mocking node-fetch
-        mocked(fetch).mockRejectedValue({
+        jest.mocked(fetch).mockRejectedValue({
           type: 'system',
           code: 'EAI_AGAIN',
           errno: '',
@@ -215,19 +146,7 @@
           foo: 'bar',
         });
 
-<<<<<<< HEAD
-      jest.mocked(fetch).mockResolvedValue({
-        headers: {
-          forEach: jest.fn((callbackfn: ForEachCallbackFunction) => {
-            callbackfn('application/json', 'content-type');
-          }),
-        },
-        json: responseJsonMock,
-      } as any);
-
-      const fetchInstance = new NodeFetch(timers);
-=======
-        mocked(fetch).mockResolvedValue({
+        jest.mocked(fetch).mockResolvedValue({
           headers: {
             forEach: jest.fn((callbackfn: ForEachCallbackFunction) => {
               callbackfn('application/json', 'content-type');
@@ -236,24 +155,16 @@
           json: responseJsonMock,
         } as any);
 
-
-        const fetchInstance = new NodeFetch(timers);
->>>>>>> fb4e8fad
+        const fetchInstance = new NodeFetch(timers);
 
         result = await fetchInstance.fetch(`${mockServer.url}/test`, {
           method: 'GET',
         });
       });
 
-<<<<<<< HEAD
-    it('should call json', async () => {
-      expect(responseJsonMock).toHaveBeenCalled();
-    });
-=======
       it('should call json', async () => {
-        expect(responseJsonMock).toBeCalled();
-      });
->>>>>>> fb4e8fad
+        expect(responseJsonMock).toHaveBeenCalled();
+      });
 
       it('should return json object in body', async () => {
         expect(result.body).toBeInstanceOf(Object);
@@ -270,19 +181,7 @@
       beforeEach(async () => {
         responseTextMock = jest.fn().mockResolvedValue('foobar');
 
-<<<<<<< HEAD
-      jest.mocked(fetch).mockResolvedValue({
-        headers: {
-          forEach: jest.fn((callbackfn: ForEachCallbackFunction) => {
-            callbackfn('text/plain', 'content-type');
-          }),
-        },
-        text: responseTextMock,
-      } as any);
-
-      const fetchInstance = new NodeFetch(timers);
-=======
-        mocked(fetch).mockResolvedValue({
+        jest.mocked(fetch).mockResolvedValue({
           headers: {
             forEach: jest.fn((callbackfn: ForEachCallbackFunction) => {
               callbackfn('text/plain', 'content-type');
@@ -291,9 +190,7 @@
           text: responseTextMock,
         } as any);
 
-
-        const fetchInstance = new NodeFetch(timers);
->>>>>>> fb4e8fad
+        const fetchInstance = new NodeFetch(timers);
 
         result = await fetchInstance.fetch(`${mockServer.url}/test`, {
           method: 'GET',
@@ -301,17 +198,12 @@
       });
 
       it('should call text', async () => {
-        expect(responseTextMock).toBeCalled();
-      });
-
-<<<<<<< HEAD
-    it('should call text', async () => {
-      expect(responseTextMock).toHaveBeenCalled();
-=======
+        expect(responseTextMock).toHaveBeenCalled();
+      });
+
       it('should return plain text in body', async () => {
         expect(result.body).toBe('foobar');
       });
->>>>>>> fb4e8fad
     });
 
     describe('when binary content type received', () => {
@@ -334,7 +226,7 @@
               .fn()
               .mockResolvedValue(Buffer.from('foobar'));
 
-            mocked(fetch).mockResolvedValue({
+            jest.mocked(fetch).mockResolvedValue({
               headers: {
                 forEach: jest.fn((callbackfn: ForEachCallbackFunction) => {
                   callbackfn(contentType, 'content-type');
@@ -351,7 +243,7 @@
           });
 
           it('should call arrayBuffer', async () => {
-            expect(responseArrayBufferMock).toBeCalled();
+            expect(responseArrayBufferMock).toHaveBeenCalled();
           });
 
           it('should return instance of Buffer in body', async () => {
@@ -369,7 +261,7 @@
           .fn()
           .mockResolvedValue(Buffer.from('foobar'));
 
-        mocked(fetch).mockResolvedValue({
+        jest.mocked(fetch).mockResolvedValue({
           headers: {
             forEach: jest.fn((callbackfn: ForEachCallbackFunction) => {
               callbackfn(undefined, undefined);
@@ -385,12 +277,8 @@
         beforeEach(async () => {
           const fetchInstance = new NodeFetch(timers);
 
-<<<<<<< HEAD
-          jest.mocked(fetch).mockResolvedValue({
-=======
           result = await fetchInstance.fetch(`${mockServer.url}/test`, {
             method: 'GET',
->>>>>>> fb4e8fad
             headers: {
               accept: 'application/octet-stream',
             },
@@ -398,7 +286,7 @@
         });
 
         it('should call arrayBuffer', async () => {
-          expect(responseArrayBufferMock).toBeCalled();
+          expect(responseArrayBufferMock).toHaveBeenCalled();
         });
 
         it('should return instance of Buffer in body', async () => {
@@ -428,33 +316,11 @@
           expect(result.body).toBeInstanceOf(Buffer);
         });
       });
-<<<<<<< HEAD
-    }
-  });
-
-  describe('when application/octet-stream content type accepted', () => {
-    let responseArrayBufferMock: jest.Mock;
-
-    beforeEach(async () => {
-      responseArrayBufferMock = jest
-        .fn()
-        .mockResolvedValue(Buffer.from('foobar'));
-
-      jest.mocked(fetch).mockResolvedValue({
-        headers: {
-          forEach: jest.fn((callbackfn: ForEachCallbackFunction) => {
-            callbackfn(undefined, undefined);
-          }),
-        },
-        arrayBuffer: responseArrayBufferMock,
-      } as any);
-=======
->>>>>>> fb4e8fad
     });
 
     describe('when request body contains binary data', () => {
       it('should call cross-fetch with Buffer in body', async () => {
-        mocked(fetch).mockResolvedValue({
+        jest.mocked(fetch).mockResolvedValue({
           headers: {
             forEach: jest.fn((callbackfn: ForEachCallbackFunction) => {
               callbackfn(undefined, undefined);
@@ -469,16 +335,10 @@
           method: 'POST',
           body: { _type: 'binary', data: Buffer.from('data') },
         });
-<<<<<<< HEAD
-      });
-
-      it('should call arrayBuffer', async () => {
-        expect(responseArrayBufferMock).toHaveBeenCalled();
-      });
-=======
->>>>>>> fb4e8fad
-
-        expect((fetch as jest.Mock).mock.calls[0][1].body).toBeInstanceOf(Buffer);
+
+        expect(jest.mocked(fetch).mock.calls[0][1]?.body).toBeInstanceOf(
+          Buffer
+        );
       });
     });
 
@@ -488,7 +348,7 @@
       beforeEach(() => {
         fetchInstance = new NodeFetch(timers);
 
-        mocked(fetch).mockResolvedValue({
+        jest.mocked(fetch).mockResolvedValue({
           headers: {
             forEach: jest.fn((callbackfn: ForEachCallbackFunction) => {
               callbackfn(undefined, undefined);
@@ -498,44 +358,22 @@
         } as any);
       });
 
-<<<<<<< HEAD
-      it('should call arrayBuffer', async () => {
-        expect(responseArrayBufferMock).toHaveBeenCalled();
-      });
-=======
       describe('field value is a Buffer', () => {
         it('passes FormData instance as body', async () => {
           await fetchInstance.fetch(`${mockServer.url}/test`, {
             method: 'POST',
-            body: { _type: 'formdata', data: { bufferField: Buffer.from('data') } },
-          });
->>>>>>> fb4e8fad
-
-          expect(mocked(fetch).mock.calls[0][1]?.body).toBeInstanceOf(FormData);
-        });
-      });
-
-<<<<<<< HEAD
-  describe('when request body contains binary data', () => {
-    it('should call fetch with Buffer in body', async () => {
-      jest.mocked(fetch).mockResolvedValue({
-        headers: {
-          forEach: jest.fn((callbackfn: ForEachCallbackFunction) => {
-            callbackfn(undefined, undefined);
-          }),
-        },
-        text: jest.fn(),
-      } as any);
-
-      const fetchInstance = new NodeFetch(timers);
-
-      await fetchInstance.fetch(`${mockServer.url}/test`, {
-        method: 'POST',
-        body: { _type: 'binary', data: Buffer.from('data') },
-      });
-
-      expect(jest.mocked(fetch).mock.calls[0][1]!.body).toBeInstanceOf(Buffer);
-=======
+            body: {
+              _type: 'formdata',
+              data: { bufferField: Buffer.from('data') },
+            },
+          });
+
+          expect(jest.mocked(fetch).mock.calls[0][1]?.body).toBeInstanceOf(
+            FormData
+          );
+        });
+      });
+
       describe('field value is an Array', () => {
         it('expands array to duplicate fields in FormData', async () => {
           await fetchInstance.fetch(`${mockServer.url}/test`, {
@@ -546,82 +384,117 @@
           // form-data library doesn't have getAll, so need to get buffer,
           // create string and regex for number of entries
           expect(
-            (mocked(fetch).mock.calls[0][1]?.body as unknown as FormData)
-              .getBuffer().toString().match(/arrayField/g)?.length,
-          ).toBe(2)
-        });
-      });
->>>>>>> fb4e8fad
-    });
-  });
-
-  describe('prepareHeadersInit', () => {
-    let nodeFetch: NodeFetch;
-
-    type OverrideNodeFetch = {
-      prepareHeadersInit: (data: any) => any | undefined
-    }
-
-    beforeEach(() => {
-<<<<<<< HEAD
-      fetchInstance = new NodeFetch(timers);
-
-      jest.mocked(fetch).mockResolvedValue({
-        headers: {
-          forEach: jest.fn((callbackfn: ForEachCallbackFunction) => {
-            callbackfn(undefined, undefined);
-          }),
-        },
-        text: jest.fn(),
-      } as any);
-    });
-
-    describe('field value is a Buffer', () => {
-      it('passes FormData instance as body', async () => {
-        await fetchInstance.fetch(`${mockServer.url}/test`, {
-          method: 'POST',
-          body: {
-            _type: 'formdata',
-            data: { bufferField: Buffer.from('data') },
-          },
-        });
-
-        expect(jest.mocked(fetch).mock.calls[0][1]?.body).toBeInstanceOf(
-          FormData
-        );
-      });
-    });
-
-    describe('field value is an Array', () => {
-      it('expands array to duplicate fields in FormData', async () => {
-        await fetchInstance.fetch(`${mockServer.url}/test`, {
-          method: 'POST',
-          body: { _type: 'formdata', data: { arrayField: [1, 2] } },
-        });
-
-        // form-data library doesn't have getAll, so need to get buffer,
-        // create string and regex for number of entries
+            (jest.mocked(fetch).mock.calls[0][1]?.body as unknown as FormData)
+              .getBuffer()
+              .toString()
+              .match(/arrayField/g)?.length
+          ).toBe(2);
+        });
+      });
+    });
+
+    describe('prepareHeadersInit', () => {
+      let nodeFetch: NodeFetch;
+
+      type OverrideNodeFetch = {
+        prepareHeadersInit: (data: any) => any | undefined;
+      };
+
+      beforeEach(() => {
+        nodeFetch = new NodeFetch(timers);
+      });
+
+      it('returns empty array if data are undefined', () => {
         expect(
-          (jest.mocked(fetch).mock.calls[0][1]?.body as unknown as FormData)
-            .getBuffer()
-            .toString()
-            .match(/arrayField/g)?.length
-        ).toBe(2);
-      });
-=======
-      nodeFetch = new NodeFetch(timers);
-    });
-
-    it('returns empty array if data are undefined', () => {
-      expect((nodeFetch as any as OverrideNodeFetch).prepareHeadersInit(undefined)).toEqual([]);
-    });
-
-    it('returns array of tuples if header value is array', () => {
-      expect(
-        (nodeFetch as any as OverrideNodeFetch)
-          .prepareHeadersInit({ header: ['val1', 'val2'] })
-      ).toEqual([['header', 'val1'], ['header', 'val2']]);
->>>>>>> fb4e8fad
+          (nodeFetch as any as OverrideNodeFetch).prepareHeadersInit(undefined)
+        ).toEqual([]);
+      });
+
+      it('returns array of tuples if header value is array', () => {
+        expect(
+          (nodeFetch as any as OverrideNodeFetch).prepareHeadersInit({
+            header: ['val1', 'val2'],
+          })
+        ).toEqual([
+          ['header', 'val1'],
+          ['header', 'val2'],
+        ]);
+      });
+
+      describe('when request body contains binary data', () => {
+        it('should call fetch with Buffer in body', async () => {
+          jest.mocked(fetch).mockResolvedValue({
+            headers: {
+              forEach: jest.fn((callbackfn: ForEachCallbackFunction) => {
+                callbackfn(undefined, undefined);
+              }),
+            },
+            text: jest.fn(),
+          } as any);
+
+          const fetchInstance = new NodeFetch(timers);
+
+          await fetchInstance.fetch(`${mockServer.url}/test`, {
+            method: 'POST',
+            body: { _type: 'binary', data: Buffer.from('data') },
+          });
+
+          expect(jest.mocked(fetch).mock.calls[0][1]!.body).toBeInstanceOf(
+            Buffer
+          );
+        });
+      });
+
+      describe('when request body is multipart/form-data', () => {
+        let fetchInstance: NodeFetch;
+
+        beforeEach(() => {
+          fetchInstance = new NodeFetch(timers);
+
+          jest.mocked(fetch).mockResolvedValue({
+            headers: {
+              forEach: jest.fn((callbackfn: ForEachCallbackFunction) => {
+                callbackfn(undefined, undefined);
+              }),
+            },
+            text: jest.fn(),
+          } as any);
+        });
+
+        describe('field value is a Buffer', () => {
+          it('passes FormData instance as body', async () => {
+            await fetchInstance.fetch(`${mockServer.url}/test`, {
+              method: 'POST',
+              body: {
+                _type: 'formdata',
+                data: { bufferField: Buffer.from('data') },
+              },
+            });
+
+            expect(jest.mocked(fetch).mock.calls[0][1]?.body).toBeInstanceOf(
+              FormData
+            );
+          });
+        });
+
+        describe('field value is an Array', () => {
+          it('expands array to duplicate fields in FormData', async () => {
+            await fetchInstance.fetch(`${mockServer.url}/test`, {
+              method: 'POST',
+              body: { _type: 'formdata', data: { arrayField: [1, 2] } },
+            });
+
+            // form-data library doesn't have getAll, so need to get buffer,
+            // create string and regex for number of entries
+            expect(
+              (jest.mocked(fetch).mock.calls[0][1]?.body as unknown as FormData)
+                .getBuffer()
+                .toString()
+                .match(/arrayField/g)?.length
+            ).toBe(2);
+          });
+        });
+      });
     });
   });
 });