import { SuperJsonDocument } from '@superfaceai/ast';
import debug from 'debug';

import {
  AuthCache,
  Config,
  Events,
  hookMetrics,
  IBoundProfileProvider,
  IConfig,
  ICrypto,
  IEnvironment,
  IFetch,
  IFileSystem,
  ILogger,
  Interceptable,
  InternalClient,
  ISuperfaceClient,
  ITimers,
  loadConfigFromCode,
  loadConfigFromEnv,
  mergeConfigs,
  MetricReporter,
  Profile,
  Provider,
  registerHooks as registerFailoverHooks,
} from '../../core';
import { SuperCache } from '../../lib';
import {
  getProvider,
  getProviderForProfile,
  SuperJson,
} from '../../schema-tools';
import { NodeCrypto } from '../crypto';
import { NodeEnvironment } from '../environment';
import { NodeFetch } from '../fetch';
import { NodeFileSystem } from '../filesystem';
import { NodeLogger } from '../logger';
import { NodeTimers } from '../timers';

const resolveSuperJson = (
  path: string,
  environment: IEnvironment,
  crypto: ICrypto,
  superJson?: SuperJson | SuperJsonDocument,
  logger?: ILogger
): SuperJson => {
  if (superJson === undefined) {
    return SuperJson.loadSync(
      path,
      NodeFileSystem,
      environment,
      crypto,
      logger
    ).unwrap();
  }

  if (superJson instanceof SuperJson) {
    return superJson;
  }

  return new SuperJson(superJson);
};

const resolveConfig = (
  config: Partial<IConfig> | undefined,
  environment: IEnvironment,
  fileSystem: IFileSystem,
  logger?: ILogger
): Config => {
  const envConfig = loadConfigFromEnv(environment, fileSystem, logger);
  if (config === undefined) {
    return envConfig;
  }

  return mergeConfigs(
    envConfig,
    loadConfigFromCode(config, fileSystem, logger),
    fileSystem,
    logger
  );
};

const setupMetricReporter = (
  superJson: SuperJson,
  config: IConfig,
  timers: ITimers,
  events: Events,
  logger?: ILogger
) => {
  const metricReporter = new MetricReporter(
    superJson,
    config,
    timers,
    new NodeFetch(timers),
    logger
  );
  hookMetrics(events, metricReporter);
  metricReporter.reportEvent({
    eventType: 'SDKInit',
    occurredAt: new Date(timers.now()),
  });
  process.on('beforeExit', () => metricReporter.flush());
  process.on('uncaughtExceptionMonitor', () => {
    console.warn(
      'Warning: you do not handle all exceptions. This can prevent failure report to be sent.'
    );
  });
};

export abstract class SuperfaceClientBase {
  public readonly superJson: SuperJson;
  protected readonly events: Events;
  protected readonly internal: InternalClient;
  protected readonly boundProfileProviderCache: SuperCache<{
    provider: IBoundProfileProvider;
    expiresAt: number;
  }>;

  protected readonly config: Config;
  protected readonly timers: ITimers;
  protected readonly crypto: ICrypto;
  protected readonly fetchInstance: IFetch & Interceptable & AuthCache;
  protected readonly logger?: ILogger;

  constructor(
    options?: {
      superJson?: SuperJson | SuperJsonDocument;
<<<<<<< HEAD
      debug?: boolean;
=======
      /**
       * Flag that can be used to disable caching to filesystem. `true` by default.
       */
      cache?: boolean;
>>>>>>> aa6619fc
    } & Partial<Omit<IConfig, 'cachePath'>>
  ) {
    if (options?.debug === true) {
      debug.enable('superface:*');
    }

    const environment = new NodeEnvironment();
    this.crypto = new NodeCrypto();
    this.timers = new NodeTimers();
    this.logger = new NodeLogger();
    this.events = new Events(this.timers, this.logger);
    this.fetchInstance = new NodeFetch(this.timers);
    this.config = resolveConfig(
      options,
      environment,
      NodeFileSystem,
      this.logger
    );

    this.boundProfileProviderCache = new SuperCache<{
      provider: IBoundProfileProvider;
      expiresAt: number;
    }>();
    this.superJson = resolveSuperJson(
      this.config.superfacePath,
      environment,
      this.crypto,
      options?.superJson,
      this.logger
    );

    if (!this.config.disableReporting) {
      setupMetricReporter(
        this.superJson,
        this.config,
        this.timers,
        this.events,
        this.logger
      );
    }

    registerFailoverHooks(this.events, this.timers, this.logger);

    this.internal = new InternalClient(
      this.events,
      this.superJson,
      this.config,
      this.timers,
      NodeFileSystem,
      this.boundProfileProviderCache,
      this.crypto,
      this.fetchInstance,
      this.logger
    );
  }

  /** Gets a provider from super.json based on `providerName`. */
  public async getProvider(providerName: string): Promise<Provider> {
    return getProvider(this.superJson, providerName);
  }

  /** Returns a provider configuration for when no provider is passed to untyped `.perform`. */
  public async getProviderForProfile(profileId: string): Promise<Provider> {
    return getProviderForProfile(this.superJson, profileId);
  }

  public on(...args: Parameters<Events['on']>): void {
    this.events.on(...args);
  }
}

export class SuperfaceClient
  extends SuperfaceClientBase
  implements ISuperfaceClient {
  /** Gets a profile from super.json based on `profileId` in format: `[scope/]name`. */
  public async getProfile(profileId: string): Promise<Profile> {
    return this.internal.getProfile(profileId);
  }
}<|MERGE_RESOLUTION|>--- conflicted
+++ resolved
@@ -126,14 +126,11 @@
   constructor(
     options?: {
       superJson?: SuperJson | SuperJsonDocument;
-<<<<<<< HEAD
       debug?: boolean;
-=======
       /**
        * Flag that can be used to disable caching to filesystem. `true` by default.
        */
       cache?: boolean;
->>>>>>> aa6619fc
     } & Partial<Omit<IConfig, 'cachePath'>>
   ) {
     if (options?.debug === true) {
@@ -207,7 +204,8 @@
 
 export class SuperfaceClient
   extends SuperfaceClientBase
-  implements ISuperfaceClient {
+  implements ISuperfaceClient
+{
   /** Gets a profile from super.json based on `profileId` in format: `[scope/]name`. */
   public async getProfile(profileId: string): Promise<Profile> {
     return this.internal.getProfile(profileId);
