import '../../schema-tools/superjson/utils';

import type { ProviderJson } from '@superfaceai/ast';
import { parseMap, parseProfile, Source } from '@superfaceai/parser';

import { resolveMapAst, resolveProfileAst, resolveProviderJson } from '../../core';
import { ok } from '../../lib';
import { SuperfaceClient } from './client';
import { createTypedClient, typeHelper } from './client.typed';

jest.mock('../../core/profile/resolve-profile-ast');
jest.mock('../../core/profile-provider/resolve-map-ast');
jest.mock('../../core/provider/resolve-provider-json');

const parseMapFromSource = (source: string) =>
  parseMap(
    new Source(
      `
      profile = "example@0.0"
      provider = "example"
      ` + source
    )
  );

const parseProfileFromSource = (source: string) =>
  parseProfile(
    new Source(
      `
      name = "example"
      version = "0.0.0"
      ` + source
    )
  );

const mockSuperJsonSingle = {
  profiles: {
    ['example']: {
      version: '1.0.0',
      defaults: {},
      providers: {
        example: {},
      },
    },
  },
  providers: {
    example: {
      parameters: {
        test: 'it works!',
      },
    },
  },
};

const mockProviderJson: ProviderJson = {
  name: 'example',
  services: [
    {
      id: 'example',
      baseUrl: 'https://example.dev/api',
    },
  ],
  securitySchemes: [],
  defaultService: 'example',
  parameters: [
    {
      name: 'test',
    },
  ],
};

const mockProfileDocument = parseProfileFromSource(`
  usecase Test safe {
    result string
  }`);

const mockMapDocumentSuccessWithParameters = parseMapFromSource(`
      map Test {
        map result parameters.test
      }`);

const mockMapDocumentSuccess = parseMapFromSource(`
      map Test {
        map result "It works!"
      }`);

process.env.SUPERFACE_DISABLE_METRIC_REPORTING = 'true';

jest.mock('../../schema-tools/superjson/utils', () => ({
  loadSuperJsonSync: () => ok(mockSuperJsonSingle),
}));

describe('SuperfaceClient integration test', () => {
  it('should pass parameters from super.json to the map', async () => {
    const client = new SuperfaceClient();

    // Let .bind happen with mocked inputs
<<<<<<< HEAD
    mocked(resolveProfileAst).mockResolvedValue(mockProfileDocument);
    mocked(resolveMapAst).mockResolvedValue(mockMapDocumentSuccessWithParameters);
    mocked(resolveProviderJson).mockResolvedValue(mockProviderJson);
=======
    jest.mocked(resolveProfileAst).mockResolvedValue(mockProfileDocument);
    // Mocking private property of ProfileProvider
    jest
      .spyOn(ProfileProvider.prototype as any, 'resolveProviderInfo')
      .mockResolvedValue({
        providerName: 'example',
        providerInfo: mockProviderJson,
      });
    jest
      .spyOn(ProfileProvider.prototype as any, 'resolveMapAst')
      .mockResolvedValue({ mapAst: mockMapDocumentSuccessWithParameters });
>>>>>>> 29cbf8b8

    const profile = await client.getProfile('example');

    const result = await profile.getUseCase('Test').perform({});

    expect(result.isOk() && result.value).toEqual('it works!');
  });

  it('should pass parameters from perform to the map', async () => {
    const client = new SuperfaceClient();

    // Let .bind happen with mocked inputs
<<<<<<< HEAD
    mocked(resolveProfileAst).mockResolvedValue(mockProfileDocument);
    mocked(resolveMapAst).mockResolvedValue(mockMapDocumentSuccessWithParameters);
    mocked(resolveProviderJson).mockResolvedValue(mockProviderJson);

=======
    jest.mocked(resolveProfileAst).mockResolvedValue(mockProfileDocument);
    // Mocking private property of ProfileProvider
    jest
      .spyOn(ProfileProvider.prototype as any, 'resolveProviderInfo')
      .mockResolvedValue({
        providerName: 'example',
        providerInfo: mockProviderJson,
      });
    jest
      .spyOn(ProfileProvider.prototype as any, 'resolveMapAst')
      .mockResolvedValue({ mapAst: mockMapDocumentSuccessWithParameters });
>>>>>>> 29cbf8b8

    const profile = await client.getProfile('example');

    const result = await profile
      .getUseCase('Test')
      .perform({}, { parameters: { test: 'it also works!' } });

    expect(result.isOk() && result.value).toEqual('it also works!');
  });

  describe('typed client', () => {
    it('should perform successfully', async () => {
<<<<<<< HEAD
      mocked(resolveProfileAst).mockResolvedValue(mockProfileDocument);
      mocked(resolveMapAst).mockResolvedValue(mockMapDocumentSuccess);
      mocked(resolveProviderJson).mockResolvedValue(mockProviderJson);

=======
      jest.mocked(resolveProfileAst).mockResolvedValue(mockProfileDocument);
      // Mocking private property of ProfileProvider
      jest
        .spyOn(ProfileProvider.prototype as any, 'resolveProviderInfo')
        .mockResolvedValue({
          providerName: 'example',
          providerInfo: mockProviderJson,
        });
      jest
        .spyOn(ProfileProvider.prototype as any, 'resolveMapAst')
        .mockResolvedValue({ mapAst: mockMapDocumentSuccess });
>>>>>>> 29cbf8b8

      const ClientClass = createTypedClient({
        example: { Test: typeHelper<Record<string, never>, string>() },
      });
      const client = new ClientClass();
      const profile = await client.getProfile('example');
      const result = await profile.getUseCase('Test').perform({});

      expect(result.isOk() && result.value).toEqual('It works!');
    });
  });
});<|MERGE_RESOLUTION|>--- conflicted
+++ resolved
@@ -94,23 +94,9 @@
     const client = new SuperfaceClient();
 
     // Let .bind happen with mocked inputs
-<<<<<<< HEAD
-    mocked(resolveProfileAst).mockResolvedValue(mockProfileDocument);
-    mocked(resolveMapAst).mockResolvedValue(mockMapDocumentSuccessWithParameters);
-    mocked(resolveProviderJson).mockResolvedValue(mockProviderJson);
-=======
     jest.mocked(resolveProfileAst).mockResolvedValue(mockProfileDocument);
-    // Mocking private property of ProfileProvider
-    jest
-      .spyOn(ProfileProvider.prototype as any, 'resolveProviderInfo')
-      .mockResolvedValue({
-        providerName: 'example',
-        providerInfo: mockProviderJson,
-      });
-    jest
-      .spyOn(ProfileProvider.prototype as any, 'resolveMapAst')
-      .mockResolvedValue({ mapAst: mockMapDocumentSuccessWithParameters });
->>>>>>> 29cbf8b8
+    jest.mocked(resolveMapAst).mockResolvedValue(mockMapDocumentSuccessWithParameters);
+    jest.mocked(resolveProviderJson).mockResolvedValue(mockProviderJson);
 
     const profile = await client.getProfile('example');
 
@@ -123,24 +109,10 @@
     const client = new SuperfaceClient();
 
     // Let .bind happen with mocked inputs
-<<<<<<< HEAD
-    mocked(resolveProfileAst).mockResolvedValue(mockProfileDocument);
-    mocked(resolveMapAst).mockResolvedValue(mockMapDocumentSuccessWithParameters);
-    mocked(resolveProviderJson).mockResolvedValue(mockProviderJson);
+    jest.mocked(resolveProfileAst).mockResolvedValue(mockProfileDocument);
+    jest.mocked(resolveMapAst).mockResolvedValue(mockMapDocumentSuccessWithParameters);
+    jest.mocked(resolveProviderJson).mockResolvedValue(mockProviderJson);
 
-=======
-    jest.mocked(resolveProfileAst).mockResolvedValue(mockProfileDocument);
-    // Mocking private property of ProfileProvider
-    jest
-      .spyOn(ProfileProvider.prototype as any, 'resolveProviderInfo')
-      .mockResolvedValue({
-        providerName: 'example',
-        providerInfo: mockProviderJson,
-      });
-    jest
-      .spyOn(ProfileProvider.prototype as any, 'resolveMapAst')
-      .mockResolvedValue({ mapAst: mockMapDocumentSuccessWithParameters });
->>>>>>> 29cbf8b8
 
     const profile = await client.getProfile('example');
 
@@ -153,24 +125,10 @@
 
   describe('typed client', () => {
     it('should perform successfully', async () => {
-<<<<<<< HEAD
-      mocked(resolveProfileAst).mockResolvedValue(mockProfileDocument);
-      mocked(resolveMapAst).mockResolvedValue(mockMapDocumentSuccess);
-      mocked(resolveProviderJson).mockResolvedValue(mockProviderJson);
+      jest.mocked(resolveProfileAst).mockResolvedValue(mockProfileDocument);
+      jest.mocked(resolveMapAst).mockResolvedValue(mockMapDocumentSuccess);
+      jest.mocked(resolveProviderJson).mockResolvedValue(mockProviderJson);
 
-=======
-      jest.mocked(resolveProfileAst).mockResolvedValue(mockProfileDocument);
-      // Mocking private property of ProfileProvider
-      jest
-        .spyOn(ProfileProvider.prototype as any, 'resolveProviderInfo')
-        .mockResolvedValue({
-          providerName: 'example',
-          providerInfo: mockProviderJson,
-        });
-      jest
-        .spyOn(ProfileProvider.prototype as any, 'resolveMapAst')
-        .mockResolvedValue({ mapAst: mockMapDocumentSuccess });
->>>>>>> 29cbf8b8
 
       const ClientClass = createTypedClient({
         example: { Test: typeHelper<Record<string, never>, string>() },
