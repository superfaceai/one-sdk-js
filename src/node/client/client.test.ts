--- conflicted
+++ resolved
@@ -80,7 +80,6 @@
 
 describe('superface client', () => {
   describe('getProfile', () => {
-<<<<<<< HEAD
     describe('when using without super json', () => {
       it('retruns Profile instance', async () => {
         const ast = mockProfileDocumentNode({
@@ -100,16 +99,6 @@
         expect(profile.configuration).toEqual(
           new ProfileConfiguration('testy/mctestface', '1.0.0')
         );
-=======
-    it('returns Profile instance', async () => {
-      const ast = mockProfileDocumentNode({
-        name: 'testy/mctestface',
-        version: {
-          major: 1,
-          minor: 0,
-          patch: 0,
-        },
->>>>>>> 0bbb6f74
       });
     });
 
