import createDebug from 'debug';
import { join as joinPath } from 'path';

const configDebug = createDebug('superface:config');

export interface IConfig {
  cachePath: string;
  disableReporting: boolean;
  metricDebounceTimeMax: number;
  metricDebounceTimeMin: number;
  sdkAuthToken?: string;
  superfaceApiUrl: string;
  superfacePath: string;
}

// Environment variable names
const TOKEN_ENV_NAME = 'SUPERFACE_SDK_TOKEN';
const API_URL_ENV_NAME = 'SUPERFACE_API_URL';
const SUPERFACE_PATH_NAME = 'SUPERFACE_PATH';
const METRIC_DEBOUNCE_TIME = {
  min: 'SUPERFACE_METRIC_DEBOUNCE_TIME_MIN',
  max: 'SUPERFACE_METRIC_DEBOUNCE_TIME_MAX',
};
const DISABLE_REPORTING = 'SUPERFACE_DISABLE_METRIC_REPORTING';
const SANDBOX_TIMEOUT_ENV_NAME = 'SUPERFACE_SANDBOX_TIMEOUT';

// Defaults
export const DEFAULT_API_URL = new URL('https://superface.ai').href;
export const DEFAULT_SUPERFACE_PATH = joinPath(
  process.cwd(),
  'superface',
  'super.json'
);
export const DEFAULT_METRIC_DEBOUNCE_TIME = {
  min: 1000,
  max: 60000,
};
export const DEFAULT_CACHE_PATH = joinPath(
  process.cwd(),
  'superface',
  '.cache'
);
<<<<<<< HEAD
export const DEFAULT_DISABLE_REPORTING = false;

const defaults: IConfig = {
  cachePath: DEFAULT_CACHE_PATH,
  disableReporting: DEFAULT_DISABLE_REPORTING,
  metricDebounceTimeMax: DEFAULT_METRIC_DEBOUNCE_TIME.max,
  metricDebounceTimeMin: DEFAULT_METRIC_DEBOUNCE_TIME.min,
  sdkAuthToken: undefined,
  superfaceApiUrl: DEFAULT_API_URL,
  superfacePath: DEFAULT_SUPERFACE_PATH,
};
=======
export const DEFAULT_SANDBOX_TIMEOUT = 100;
>>>>>>> a97079e9

// Extraction functions
function getSuperfaceApiUrl(): string | undefined {
  const envUrl = process.env[API_URL_ENV_NAME];

  return envUrl ? new URL(envUrl).href : undefined;
}

function getSdkAuthToken(): string | undefined {
  const loadedToken = process.env[TOKEN_ENV_NAME];
  if (!loadedToken) {
    configDebug(`Environment variable ${TOKEN_ENV_NAME} not found`);

    return;
  }
  const token = loadedToken.trim();
  const tokenRegexp = /^(sfs)_([^_]+)_([0-9A-F]{8})$/i;
  if (!tokenRegexp.test(token)) {
    configDebug(
      `Value in environment variable ${TOKEN_ENV_NAME} is not valid SDK authentization token`
    );

    return;
  }

  return token;
}

function getMetricDebounceTime(which: 'min' | 'max'): number | undefined {
  const envValue = process.env[METRIC_DEBOUNCE_TIME[which]];
  if (envValue === undefined) {
    return undefined;
  }

  try {
    const result = parseInt(envValue);
    if (result <= 0) {
      throw undefined;
    }

    return result;
  } catch (e) {
    configDebug(
      `Invalid value: ${envValue} for ${METRIC_DEBOUNCE_TIME[which]}, expected positive number`
    );

    return undefined;
  }
}

<<<<<<< HEAD
export class Config implements IConfig {
  public cachePath: string;
  public disableReporting: boolean;
  public metricDebounceTimeMax: number;
  public metricDebounceTimeMin: number;
  public sdkAuthToken?: string;
  public superfaceApiUrl: string;
  public superfacePath: string;
=======
function getSandboxTimeout(): number {
  const envValue = process.env[SANDBOX_TIMEOUT_ENV_NAME];
  if (envValue === undefined) {
    return DEFAULT_SANDBOX_TIMEOUT;
  }

  try {
    const result = parseInt(envValue);
    if (result <= 0) {
      throw undefined;
    }

    return result;
  } catch (e) {
    configDebug(
      `Invalid value: ${envValue} for ${SANDBOX_TIMEOUT_ENV_NAME}, expected positive number`
    );

    return DEFAULT_SANDBOX_TIMEOUT;
  }
}

export class Config {
  private static _instance?: Config;

  static instance(): Config {
    if (Config._instance === undefined) {
      Config._instance = new Config();
    }
>>>>>>> a97079e9

  public constructor(config?: Partial<IConfig>) {
    this.cachePath = config?.cachePath ?? defaults.cachePath;
    this.disableReporting =
      config?.disableReporting ?? defaults.disableReporting;
    this.metricDebounceTimeMax =
      config?.metricDebounceTimeMax ?? defaults.metricDebounceTimeMax;
    this.metricDebounceTimeMin =
      config?.metricDebounceTimeMin ?? defaults.metricDebounceTimeMin;
    this.sdkAuthToken = config?.sdkAuthToken ?? defaults.sdkAuthToken;
    this.superfaceApiUrl = config?.superfaceApiUrl ?? defaults.superfaceApiUrl;
    this.superfacePath = config?.superfacePath ?? defaults.superfacePath;
  }

  static loadFromEnv(): Config {
    const env = new Config().loadEnv();

    configDebug(
      `Loaded config from environment variables: ${JSON.stringify(env)}`
    );

<<<<<<< HEAD
    return new Config(env);
  }
=======
  public superfaceApiUrl: string;
  public sdkAuthToken?: string;
  public superfacePath: string;
  public metricDebounceTimeMin: number;
  public metricDebounceTimeMax: number;
  public disableReporting: boolean;
  public cachePath: string;
  public sandboxTimeout: number;
>>>>>>> a97079e9

  private loadEnv() {
    return {
      superfaceApiUrl: getSuperfaceApiUrl(),
      sdkAuthToken: getSdkAuthToken(),
      superfacePath: process.env[SUPERFACE_PATH_NAME],
      metricDebounceTimeMin: getMetricDebounceTime('min'),
      metricDebounceTimeMax: getMetricDebounceTime('max'),
      disableReporting:
        process.env.NODE_ENV === 'test' ||
        process.env[DISABLE_REPORTING] === 'true'
          ? true
<<<<<<< HEAD
          : undefined,
      cachePath: undefined,
    };
  }
=======
          : !!process.env[DISABLE_REPORTING],
      cachePath: DEFAULT_CACHE_PATH,
      sandboxTimeout: getSandboxTimeout(),
    };
  }

  private constructor() {
    const env = Config.loadEnv();
    this.superfaceApiUrl = env.superfaceApiUrl;
    this.sdkAuthToken = env.sdkAuthToken;
    this.superfacePath = env.superfacePath;
    this.metricDebounceTimeMin = env.metricDebounceTimeMin;
    this.metricDebounceTimeMax = env.metricDebounceTimeMax;
    this.disableReporting = env.disableReporting;
    this.cachePath = env.cachePath;
    this.sandboxTimeout = env.sandboxTimeout;
  }
>>>>>>> a97079e9
}<|MERGE_RESOLUTION|>--- conflicted
+++ resolved
@@ -8,6 +8,7 @@
   disableReporting: boolean;
   metricDebounceTimeMax: number;
   metricDebounceTimeMin: number;
+  sandboxTimeout: number;
   sdkAuthToken?: string;
   superfaceApiUrl: string;
   superfacePath: string;
@@ -40,7 +41,7 @@
   'superface',
   '.cache'
 );
-<<<<<<< HEAD
+export const DEFAULT_SANDBOX_TIMEOUT = 100;
 export const DEFAULT_DISABLE_REPORTING = false;
 
 const defaults: IConfig = {
@@ -48,13 +49,11 @@
   disableReporting: DEFAULT_DISABLE_REPORTING,
   metricDebounceTimeMax: DEFAULT_METRIC_DEBOUNCE_TIME.max,
   metricDebounceTimeMin: DEFAULT_METRIC_DEBOUNCE_TIME.min,
+  sandboxTimeout: DEFAULT_SANDBOX_TIMEOUT,
   sdkAuthToken: undefined,
   superfaceApiUrl: DEFAULT_API_URL,
   superfacePath: DEFAULT_SUPERFACE_PATH,
 };
-=======
-export const DEFAULT_SANDBOX_TIMEOUT = 100;
->>>>>>> a97079e9
 
 // Extraction functions
 function getSuperfaceApiUrl(): string | undefined {
@@ -105,16 +104,6 @@
   }
 }
 
-<<<<<<< HEAD
-export class Config implements IConfig {
-  public cachePath: string;
-  public disableReporting: boolean;
-  public metricDebounceTimeMax: number;
-  public metricDebounceTimeMin: number;
-  public sdkAuthToken?: string;
-  public superfaceApiUrl: string;
-  public superfacePath: string;
-=======
 function getSandboxTimeout(): number {
   const envValue = process.env[SANDBOX_TIMEOUT_ENV_NAME];
   if (envValue === undefined) {
@@ -137,14 +126,15 @@
   }
 }
 
-export class Config {
-  private static _instance?: Config;
-
-  static instance(): Config {
-    if (Config._instance === undefined) {
-      Config._instance = new Config();
-    }
->>>>>>> a97079e9
+export class Config implements IConfig {
+  public cachePath: string;
+  public disableReporting: boolean;
+  public metricDebounceTimeMax: number;
+  public metricDebounceTimeMin: number;
+  public sandboxTimeout: number;
+  public sdkAuthToken?: string;
+  public superfaceApiUrl: string;
+  public superfacePath: string;
 
   public constructor(config?: Partial<IConfig>) {
     this.cachePath = config?.cachePath ?? defaults.cachePath;
@@ -154,6 +144,7 @@
       config?.metricDebounceTimeMax ?? defaults.metricDebounceTimeMax;
     this.metricDebounceTimeMin =
       config?.metricDebounceTimeMin ?? defaults.metricDebounceTimeMin;
+    this.sandboxTimeout = config?.sandboxTimeout ?? defaults.sandboxTimeout;
     this.sdkAuthToken = config?.sdkAuthToken ?? defaults.sdkAuthToken;
     this.superfaceApiUrl = config?.superfaceApiUrl ?? defaults.superfaceApiUrl;
     this.superfacePath = config?.superfacePath ?? defaults.superfacePath;
@@ -166,19 +157,8 @@
       `Loaded config from environment variables: ${JSON.stringify(env)}`
     );
 
-<<<<<<< HEAD
     return new Config(env);
   }
-=======
-  public superfaceApiUrl: string;
-  public sdkAuthToken?: string;
-  public superfacePath: string;
-  public metricDebounceTimeMin: number;
-  public metricDebounceTimeMax: number;
-  public disableReporting: boolean;
-  public cachePath: string;
-  public sandboxTimeout: number;
->>>>>>> a97079e9
 
   private loadEnv() {
     return {
@@ -191,28 +171,9 @@
         process.env.NODE_ENV === 'test' ||
         process.env[DISABLE_REPORTING] === 'true'
           ? true
-<<<<<<< HEAD
           : undefined,
       cachePath: undefined,
-    };
-  }
-=======
-          : !!process.env[DISABLE_REPORTING],
-      cachePath: DEFAULT_CACHE_PATH,
       sandboxTimeout: getSandboxTimeout(),
     };
   }
-
-  private constructor() {
-    const env = Config.loadEnv();
-    this.superfaceApiUrl = env.superfaceApiUrl;
-    this.sdkAuthToken = env.sdkAuthToken;
-    this.superfacePath = env.superfacePath;
-    this.metricDebounceTimeMin = env.metricDebounceTimeMin;
-    this.metricDebounceTimeMax = env.metricDebounceTimeMax;
-    this.disableReporting = env.disableReporting;
-    this.cachePath = env.cachePath;
-    this.sandboxTimeout = env.sandboxTimeout;
-  }
->>>>>>> a97079e9
 }