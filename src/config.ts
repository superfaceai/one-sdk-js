import createDebug from 'debug';
import { join as joinPath } from 'path';

const configDebug = createDebug('superface:config');

// Environment variable names
const TOKEN_ENV_NAME = 'SUPERFACE_SDK_TOKEN';
const API_URL_ENV_NAME = 'SUPERFACE_API_URL';
const SUPERFACE_PATH_NAME = 'SUPERFACE_PATH';
const METRIC_DEBOUNCE_TIME = {
  min: 'SUPERFACE_METRIC_DEBOUNCE_TIME_MIN',
  max: 'SUPERFACE_METRIC_DEBOUNCE_TIME_MAX',
};
const DISABLE_REPORTING = 'SUPERFACE_DISABLE_METRIC_REPORTING';

// Defaults
export const DEFAULT_API_URL = 'https://superface.ai';
export const DEFAULT_SUPERFACE_PATH = joinPath(
  process.cwd(),
  'superface',
  'super.json'
);
export const DEFAULT_METRIC_DEBOUNCE_TIME = {
  min: 1000,
  max: 60000,
};
export const DEFAULT_CACHE_PATH = joinPath(
  process.cwd(),
  '.cache',
  'superface'
);

// Extraction functions
function getSuperfaceApiUrl(): string {
  const envUrl = process.env[API_URL_ENV_NAME];

  return envUrl ? new URL(envUrl).href : new URL(DEFAULT_API_URL).href;
}

function getSdkAuthToken(): string | undefined {
  const loadedToken = process.env[TOKEN_ENV_NAME];
  if (!loadedToken) {
    configDebug(`Environment variable ${TOKEN_ENV_NAME} not found`);

    return;
  }
  const token = loadedToken.trim();
  const tokenRegexp = /^(sfs)_([^_]+)_([0-9A-F]{8})$/i;
  if (!tokenRegexp.test(token)) {
    configDebug(
      `Value in environment variable ${TOKEN_ENV_NAME} is not valid SDK authentization token`
    );

    return;
  }

  return token;
}

function getMetricDebounceTime(which: 'min' | 'max'): number {
  const envValue = process.env[METRIC_DEBOUNCE_TIME[which]];
  if (envValue === undefined) {
    return DEFAULT_METRIC_DEBOUNCE_TIME[which];
  }

  try {
    const result = parseInt(envValue);
    if (result <= 0) {
      throw undefined;
    }

    return result;
  } catch (e) {
    configDebug(
      `Invalid value: ${envValue} for ${METRIC_DEBOUNCE_TIME[which]}, expected positive number`
    );

    return DEFAULT_METRIC_DEBOUNCE_TIME[which];
  }
}

<<<<<<< HEAD
export type Config = {
  superfaceApiUrl: string;
  sdkAuthToken?: string;
  superfacePath: string;
  metricDebounceTimeMin: number;
  metricDebounceTimeMax: number;
  disableReporting: boolean;
  cachePath: string;
};
=======
export class Config {
  private static _instance?: Config;

  static instance(): Config {
    if (Config._instance === undefined) {
      Config._instance = new Config();
    }

    return Config._instance;
  }
>>>>>>> d1515695

  static reloadFromEnv(): Config {
    Config._instance = undefined;

    return Config.instance();
  }

  public superfaceApiUrl: string;
  public sdkAuthToken?: string;
  public superfacePath: string;
  public metricDebounceTimeMin: number;
  public metricDebounceTimeMax: number;
  public disableReporting: boolean;

  private static loadEnv() {
    return {
      superfaceApiUrl: getSuperfaceApiUrl(),
      sdkAuthToken: getSdkAuthToken(),
      superfacePath: process.env[SUPERFACE_PATH_NAME] ?? DEFAULT_SUPERFACE_PATH,
      metricDebounceTimeMin: getMetricDebounceTime('min'),
      metricDebounceTimeMax: getMetricDebounceTime('max'),
      disableReporting:
        process.env.NODE_ENV === 'test'
          ? true
          : !!process.env[DISABLE_REPORTING],
      cachePath: DEFAULT_CACHE_PATH,
    };
  }

  private constructor() {
    const env = Config.loadEnv();
    this.superfaceApiUrl = env.superfaceApiUrl;
    this.sdkAuthToken = env.sdkAuthToken;
    this.superfacePath = env.superfacePath;
    this.metricDebounceTimeMin = env.metricDebounceTimeMin;
    this.metricDebounceTimeMax = env.metricDebounceTimeMax;
    this.disableReporting = env.disableReporting;
  }
}<|MERGE_RESOLUTION|>--- conflicted
+++ resolved
@@ -79,17 +79,6 @@
   }
 }
 
-<<<<<<< HEAD
-export type Config = {
-  superfaceApiUrl: string;
-  sdkAuthToken?: string;
-  superfacePath: string;
-  metricDebounceTimeMin: number;
-  metricDebounceTimeMax: number;
-  disableReporting: boolean;
-  cachePath: string;
-};
-=======
 export class Config {
   private static _instance?: Config;
 
@@ -100,7 +89,6 @@
 
     return Config._instance;
   }
->>>>>>> d1515695
 
   static reloadFromEnv(): Config {
     Config._instance = undefined;
@@ -114,6 +102,7 @@
   public metricDebounceTimeMin: number;
   public metricDebounceTimeMax: number;
   public disableReporting: boolean;
+  public cachePath: string;
 
   private static loadEnv() {
     return {
@@ -138,5 +127,6 @@
     this.metricDebounceTimeMin = env.metricDebounceTimeMin;
     this.metricDebounceTimeMax = env.metricDebounceTimeMax;
     this.disableReporting = env.disableReporting;
+    this.cachePath = env.cachePath;
   }
 }