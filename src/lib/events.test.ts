--- conflicted
+++ resolved
@@ -189,13 +189,10 @@
     const profile = new BoundProfileProvider(
       mockProfileDocument,
       mockMapDocument,
-<<<<<<< HEAD
       'provider',
-      config,
-      timers,
-=======
       mockProviderJson('provider'),
->>>>>>> 48d7fee9
+      config,
+      timers,
       {
         services: ServiceSelector.withDefaultUrl(mockServer.url),
         security: [],
@@ -237,13 +234,10 @@
     const profile = new BoundProfileProvider(
       mockProfileDocument,
       mockMapDocument,
-<<<<<<< HEAD
       'someprovider',
-      config,
-      timers,
-=======
       mockProviderJson('someprovider'),
->>>>>>> 48d7fee9
+      config,
+      timers,
       {
         services: ServiceSelector.withDefaultUrl(
           'https://unreachable.localhost'
@@ -283,13 +277,10 @@
     const profile = new BoundProfileProvider(
       mockProfileDocument,
       mockMapDocument,
-<<<<<<< HEAD
       'provider',
-      config,
-      timers,
-=======
       mockProviderJson('provider'),
->>>>>>> 48d7fee9
+      config,
+      timers,
       {
         services: ServiceSelector.withDefaultUrl(mockServer.url),
         security: [],
@@ -321,13 +312,10 @@
     const profile = new BoundProfileProvider(
       mockProfileDocument,
       mockMapDocument,
-<<<<<<< HEAD
       'provider',
-      config,
-      timers,
-=======
       mockProviderJson('provider'),
->>>>>>> 48d7fee9
+      config,
+      timers,
       {
         services: ServiceSelector.withDefaultUrl(mockServer.url),
         security: [],
@@ -359,13 +347,10 @@
     const profile = new BoundProfileProvider(
       mockProfileDocument,
       mockMapDocument,
-<<<<<<< HEAD
       'provider',
-      config,
-      timers,
-=======
       mockProviderJson('provider'),
->>>>>>> 48d7fee9
+      config,
+      timers,
       {
         services: ServiceSelector.withDefaultUrl(mockServer.url),
         security: [],
