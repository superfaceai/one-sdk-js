/* eslint-disable @typescript-eslint/no-unsafe-return */
/* eslint-disable @typescript-eslint/no-unsafe-assignment */
/* eslint-disable @typescript-eslint/no-unsafe-call */
/* eslint-disable @typescript-eslint/no-unsafe-member-access */
/* eslint-disable @typescript-eslint/no-explicit-any */
import { UseCase } from '../client';
import { FetchInstance } from '../internal/interpreter/http/interfaces';

type AnyFunction = (...args: any[]) => any;
type AsyncFunction = (...args: any[]) => Promise<any>;

type MaybePromise<T> = T | Promise<T>;
type ResolvedPromise<T> = T extends Promise<infer R> ? R : T;

export type InterceptableMetadata = {
  provider?: string;
  profile?: string;
  usecase?: string;
};
export type Interceptable = {
  metadata?: InterceptableMetadata;
  events?: Events;
};

type EventContextBase = {
  readonly time: Date;
  readonly usecase?: string;
  readonly profile?: string;
  readonly provider?: string;
};

export type BeforeHookResult<Target extends AsyncFunction> = MaybePromise<
  | {
      kind: 'continue';
    }
  | {
      kind: 'modify';
      newArgs: Parameters<Target>;
    }
  | {
      kind: 'abort';
      newResult: ReturnType<Target>;
    }
>;

export type BeforeHook<
  EventContext extends EventContextBase,
  Target extends AsyncFunction
> = (
  context: EventContext,
  args: Parameters<Target>
) => BeforeHookResult<Target>;

export type AfterHookResult<Target extends AsyncFunction> = MaybePromise<
  | {
      kind: 'continue';
    }
  | {
      kind: 'modify';
      newResult: ReturnType<Target>;
    }
  | {
      kind: 'retry';
      newArgs?: Parameters<Target>;
    }
>;

export type AfterHook<
  EventContext extends EventContextBase,
  Target extends AsyncFunction
> = (
  context: EventContext,
  args: Parameters<Target>,
  result: ReturnType<Target>
) => AfterHookResult<Target>;

<<<<<<< HEAD
export type PerformContext = EventContextBase & {
  profile: string;
  provider: string;
};

=======
type VoidEventTypes = {
  failure: EventContextBase;
  success: EventContextBase;
};

type VoidEventHook<EventContext extends EventContextBase> = (
  context: EventContext
) => void;

>>>>>>> ba64f382
type EventTypes = {
  perform: [InstanceType<typeof UseCase>['perform'], PerformContext];
  fetch: [FetchInstance['fetch'], EventContextBase];
};

export type EventParams = {
  [K in keyof EventTypes as `pre-${K}`]: BeforeHook<
    EventTypes[K][1],
    EventTypes[K][0]
  >;
} &
  {
    [K in keyof EventTypes as `post-${K}`]: AfterHook<
      EventTypes[K][1],
      EventTypes[K][0]
    >;
<<<<<<< HEAD
  };
=======
  } &
  { [K in keyof VoidEventTypes]: VoidEventHook<VoidEventTypes[K]> };
>>>>>>> ba64f382

type EventListeners = {
  [E in keyof EventParams]?: PriorityCallbackTuple[];
};
type Filter = { usecase?: string; profile?: string };
type PriorityCallbackTuple = [number, AnyFunction, Filter?];
function priorityCallbackTuple<T extends keyof EventParams>(
  priority: number,
  callback: EventParams[T],
  filter?: Filter
): PriorityCallbackTuple {
  return [priority, callback, filter];
}

export class Events {
  private listeners: EventListeners = {};

  public on<E extends keyof EventParams>(
    event: E,
    options: {
      priority: number;
      filter?: Filter;
    },
    callback: EventParams[E]
  ): void {
    this.listeners[event] = [
      ...(this.listeners[event] ?? []),
      priorityCallbackTuple<E>(options.priority, callback, options.filter),
    ].sort(([priority1], [priority2]) => priority1 - priority2);
  }

  public async emit<E extends keyof EventParams>(
    event: E,
    parameters: Parameters<EventParams[E]>
  ): Promise<ResolvedPromise<ReturnType<EventParams[E]>>> {
    const listeners = this.listeners[event];
    const [context] = parameters;
    let params = parameters;
    let subresult: any = { kind: 'continue' };
    if (listeners !== undefined && listeners.length > 0) {
      for (let i = 0; i < listeners.length; i++) {
        const [, callback, filter] = listeners[i];
        if (
          filter?.profile !== undefined &&
          filter?.profile !== context.profile
        ) {
          continue;
        }
        if (
          filter?.usecase !== undefined &&
          filter?.usecase !== context.usecase
        ) {
          continue;
        }
        const hookResult = await callback(...params);

        if (hookResult.kind === 'modify') {
          params = [context, hookResult.newArgs] as any;
          subresult = hookResult;
        }

        if (hookResult.kind === 'abort' || hookResult.kind === 'retry') {
          return hookResult;
        }

        if (hookResult.kind === 'continue') {
          // DO NOTHING YAY!
        }
      }
    }

    return subresult;
  }
}

export type InterceptPlacement = 'before' | 'after' | 'around';
const eventInterceptorMetadataDefaults = {
  placement: 'around' as InterceptPlacement,
};
type EventMetadata<E extends keyof EventTypes> = Partial<
  typeof eventInterceptorMetadataDefaults
> & {
  eventName: E;
};

function replacementFunction<E extends keyof EventTypes>(
  originalFunction: any,
  metadata: EventMetadata<E>
): EventTypes[E][0] {
  return async function (
    this: Interceptable,
    ...args: Parameters<EventTypes[E][0]>
  ) {
    const events = this.events;

    if (!events) {
      return originalFunction.apply(this, args);
    }

    // Before hook - runs before the function is called and takes and returns its arguments
    let functionArgs = args;
    let retry = true;
    const baseContext: EventContextBase = {
      time: new Date(),
      profile: this.metadata?.profile,
      usecase: this.metadata?.usecase,
      provider: this.metadata?.provider,
    };
    while (retry) {
      if (metadata.placement === 'before' || metadata.placement === 'around') {
        const hookResult = await events.emit(`pre-${metadata.eventName}`, [
          baseContext,
          functionArgs,
        ] as any);

        if (hookResult.kind === 'modify') {
          functionArgs = hookResult.newArgs as Parameters<EventTypes[E][0]>;
        }

        if (hookResult.kind === 'abort') {
          return hookResult.newResult;
        }

        if (hookResult.kind === 'continue') {
          // DO NOTHING YAY!
        }
      }

      let result: Promise<ReturnType<EventTypes[E][0]>>;
      try {
        result = Promise.resolve(
          await originalFunction.apply(this, functionArgs)
        );
      } catch (err) {
        result = Promise.reject(err);
      }

      // After hook - runs after the function is called and takes the result
      // May modify it, return different or retry
      if (metadata.placement === 'after' || metadata.placement === 'around') {
        const hookResult = await events.emit(`post-${metadata.eventName}`, [
<<<<<<< HEAD
          {
            profile: this.metadata?.profile,
            usecase: this.metadata?.usecase,
            provider: this.metadata?.provider,
            time: new Date(),
          },
=======
          baseContext,
>>>>>>> ba64f382
          functionArgs as any,
          result,
        ] as any);

        if (hookResult.kind === 'continue') {
          return result;
        }

        if (hookResult.kind === 'modify') {
          return hookResult.newResult;
        }

        if (hookResult.kind === 'retry') {
          if (hookResult.newArgs !== undefined) {
            functionArgs = hookResult.newArgs as any;
          }

          continue;
        }

        // This should be unreachable, but let's not do infinite loops in case something goes terribly wrong
        retry = false;
      }

      return result;
    }
  } as unknown as EventTypes[E][0];
}

export function eventInterceptor<E extends keyof EventTypes>(
  eventMetadata: EventMetadata<E>
): (
  target: Interceptable,
  propertyKey: string,
  descriptor: TypedPropertyDescriptor<EventTypes[E][0]>
) => PropertyDescriptor {
  return function (
    _target: Interceptable,
    _propertyKey: string,
    descriptor: TypedPropertyDescriptor<EventTypes[E][0]>
  ): PropertyDescriptor {
    const metadata = {
      ...eventInterceptorMetadataDefaults,
      ...eventMetadata,
    };
    if (descriptor.value === undefined) {
      throw new Error(
        'Something went horribly wrong, Godzilla might be involved!'
      );
    }

    const originalFunction = descriptor.value;
    descriptor.value = replacementFunction<E>(originalFunction, metadata);

    return descriptor;
  };
}<|MERGE_RESOLUTION|>--- conflicted
+++ resolved
@@ -74,13 +74,11 @@
   result: ReturnType<Target>
 ) => AfterHookResult<Target>;
 
-<<<<<<< HEAD
 export type PerformContext = EventContextBase & {
   profile: string;
   provider: string;
 };
 
-=======
 type VoidEventTypes = {
   failure: EventContextBase;
   success: EventContextBase;
@@ -90,7 +88,6 @@
   context: EventContext
 ) => void;
 
->>>>>>> ba64f382
 type EventTypes = {
   perform: [InstanceType<typeof UseCase>['perform'], PerformContext];
   fetch: [FetchInstance['fetch'], EventContextBase];
@@ -107,12 +104,8 @@
       EventTypes[K][1],
       EventTypes[K][0]
     >;
-<<<<<<< HEAD
-  };
-=======
   } &
   { [K in keyof VoidEventTypes]: VoidEventHook<VoidEventTypes[K]> };
->>>>>>> ba64f382
 
 type EventListeners = {
   [E in keyof EventParams]?: PriorityCallbackTuple[];
@@ -254,16 +247,7 @@
       // May modify it, return different or retry
       if (metadata.placement === 'after' || metadata.placement === 'around') {
         const hookResult = await events.emit(`post-${metadata.eventName}`, [
-<<<<<<< HEAD
-          {
-            profile: this.metadata?.profile,
-            usecase: this.metadata?.usecase,
-            provider: this.metadata?.provider,
-            time: new Date(),
-          },
-=======
           baseContext,
->>>>>>> ba64f382
           functionArgs as any,
           result,
         ] as any);
