--- conflicted
+++ resolved
@@ -134,15 +134,11 @@
       filter?: Filter;
     },
     callback: EventParams[E]
-<<<<<<< HEAD
   ): void {
-=======
-  ): this {
     debug(
       `Attaching listener for event "${event}" with priority ${options.priority}`
     );
 
->>>>>>> 3c4076d4
     this.listeners[event] = [
       ...(this.listeners[event] ?? []),
       priorityCallbackTuple<E>(options.priority, callback, options.filter),
