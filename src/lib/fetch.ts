--- conflicted
+++ resolved
@@ -13,15 +13,11 @@
   isUrlSearchParamsBody,
   JSON_CONTENT,
 } from '../internal/interpreter/http/interfaces';
-<<<<<<< HEAD
-import { eventInterceptor, Interceptable } from './events';
-=======
 import {
   eventInterceptor,
   Interceptable,
   InterceptableMetadata,
 } from './events';
->>>>>>> ab276806
 
 export class CrossFetch implements FetchInstance, Interceptable {
   public metadata: InterceptableMetadata | undefined;
@@ -36,9 +32,9 @@
   ): Promise<FetchResponse> {
     const headersInit = parameters.headers
       ? Object.entries(parameters.headers).map(([key, value]) => [
-          key,
-          ...(Array.isArray(value) ? value : [value]),
-        ])
+        key,
+        ...(Array.isArray(value) ? value : [value]),
+      ])
       : undefined;
 
     console.log('cross fetch metadata', this.metadata, 'params', parameters);
@@ -93,19 +89,7 @@
       throw NetworkErrors.TIMEOUT_ERROR;
     }
 
-<<<<<<< HEAD
     return response as T;
-=======
-  private async timeout<T>(promise: Promise<T>, timeout = 5000): Promise<T> {
-    console.log('fetch timeout is: ', timeout);
-
-    return new Promise((resolve, reject) => {
-      setTimeout(() => {
-        reject(NetworkErrors.TIMEOUT_ERROR);
-      }, timeout);
-      promise.then(resolve, reject);
-    });
->>>>>>> ab276806
   }
   // private async timeout<T>(promise: Promise<T>, timeout = 5000): Promise<T> {
   //   console.log('time out', timeout)
