import {
  ApiKeyPlacement,
  AstMetadata,
  BackoffKind,
  HttpScheme,
  MapDocumentNode,
  OnFail,
  ProfileDocumentNode,
  ProviderJson,
  SecurityType,
} from '@superfaceai/ast';
import { getLocal, MockedEndpoint } from 'mockttp';

import { SuperJson } from '../internal/superjson';
import { MockClient } from '../test/client';
import { FailoverReason } from './reporter';

const mockSuperJsonSingle = new SuperJson({
  profiles: {
    ['test-profile']: {
      version: '1.0.0',
      defaults: {},
      providers: {
        testprovider: {},
      },
    },
  },
  providers: {
    testprovider: {},
  },
});

const mockSuperJsonSingleFailure = new SuperJson({
  profiles: {
    ['test-profile']: {
      version: '1.0.0',
      defaults: {},
      providers: {
        testprovider2: {},
      },
    },
  },
  providers: {
    testprovider2: {},
  },
});

const mockSuperJsonFailover = new SuperJson({
  profiles: {
    ['test-profile']: {
      version: '1.0.0',
      defaults: {
        Test: {
          providerFailover: true,
        },
      },
      priority: ['testprovider2', 'testprovider'],
      providers: {
        testprovider2: {
          defaults: {
            Test: {
              input: {},
              retryPolicy: {
                kind: OnFail.CIRCUIT_BREAKER,
                maxContiguousRetries: 2,
                requestTimeout: 200000,
                backoff: {
                  kind: BackoffKind.EXPONENTIAL,
                  start: 20,
                },
              },
            },
          },
        },
        testprovider: {},
      },
    },
  },
  providers: {
    testprovider2: {},
    testprovider: {},
  },
});

const astMetadata: AstMetadata = {
  sourceChecksum: 'checksum',
  astVersion: {
    major: 1,
    minor: 0,
    patch: 0,
  },
  parserVersion: {
    major: 1,
    minor: 0,
    patch: 0,
  },
};

const mockProfileDocument: ProfileDocumentNode = {
  kind: 'ProfileDocument',
  astMetadata,
  header: {
    kind: 'ProfileHeader',
    name: 'test-profile',
    version: {
      major: 1,
      minor: 0,
      patch: 0,
    },
  },
  definitions: [
    {
      kind: 'UseCaseDefinition',
      useCaseName: 'Test',
      safety: 'safe',
      result: {
        kind: 'UseCaseSlotDefinition',
        value: {
          kind: 'ObjectDefinition',
          fields: [
            {
              kind: 'FieldDefinition',
              fieldName: 'message',
              required: true,
              type: {
                kind: 'NonNullDefinition',
                type: {
                  kind: 'PrimitiveTypeName',
                  name: 'string',
                },
              },
            },
          ],
        },
      },
    },
  ],
};

const mockMapDocumentSuccess: MapDocumentNode = {
  kind: 'MapDocument',
  astMetadata,
  header: {
    kind: 'MapHeader',
    profile: {
      name: 'test-profile',
      version: {
        major: 1,
        minor: 2,
        patch: 3,
      },
    },
    provider: 'testprovider',
  },
  definitions: [
    {
      kind: 'MapDefinition',
      name: 'Test',
      usecaseName: 'Test',
      statements: [
        {
          kind: 'OutcomeStatement',
          isError: false,
          terminateFlow: false,
          value: {
            kind: 'ObjectLiteral',
            fields: [
              {
                kind: 'Assignment',
                key: ['message'],
                value: {
                  kind: 'PrimitiveLiteral',
                  value: 'hello',
                },
              },
            ],
          },
        },
      ],
    },
  ],
};

const mockMapDocumentFailure: MapDocumentNode = {
  kind: 'MapDocument',
  astMetadata,
  header: {
    kind: 'MapHeader',
    profile: {
      name: 'test-profile',
      version: {
        major: 1,
        minor: 2,
        patch: 3,
      },
    },
    provider: 'testprovider2',
  },
  definitions: [
    {
      kind: 'MapDefinition',
      name: 'Test',
      usecaseName: 'Test',
      statements: [
        {
          kind: 'HttpCallStatement',
          method: 'GET',
          url: '/unavailable',
          request: {
            kind: 'HttpRequest',
            security: [],
          },
          responseHandlers: [
            {
              kind: 'HttpResponseHandler',
              statusCode: 200,
              statements: [
                {
                  kind: 'OutcomeStatement',
                  isError: false,
                  terminateFlow: false,
                  value: {
                    kind: 'ObjectLiteral',
                    fields: [
                      {
                        kind: 'Assignment',
                        key: ['message'],
                        value: {
                          kind: 'PrimitiveLiteral',
                          value: "if you see me, something's wrong",
                        },
                      },
                    ],
                  },
                },
              ],
            },
          ],
        },
      ],
    },
  ],
};

const mockProviderJson = (name: string): ProviderJson => ({
  name,
  services: [{ id: 'test-service', baseUrl: 'service/base/url' }],
  securitySchemes: [
    {
      type: SecurityType.HTTP,
      id: 'basic',
      scheme: HttpScheme.BASIC,
    },
    {
      id: 'api',
      type: SecurityType.APIKEY,
      in: ApiKeyPlacement.HEADER,
      name: 'Authorization',
    },
    {
      id: 'bearer',
      type: SecurityType.HTTP,
      scheme: HttpScheme.BEARER,
      bearerFormat: 'some',
    },
    {
      id: 'digest',
      type: SecurityType.HTTP,
      scheme: HttpScheme.DIGEST,
    },
  ],
  defaultService: 'test-service',
});

const mockServer = getLocal();

describe('MetricReporter', () => {
  let eventEndpoint: MockedEndpoint;

  beforeEach(async () => {
    await mockServer.start();
    eventEndpoint = await mockServer
      .post('/insights/sdk_event')
      .thenJson(202, {});
  });

  afterEach(async () => {
    await mockServer.stop();
  });

  it('should report SDK Init', async () => {
    const client = new MockClient(mockSuperJsonSingle, {
      configOverride: {
        disableReporting: false,
        superfaceApiUrl: mockServer.url,
      },
    });
    client.metricReporter?.reportEvent({
      eventType: 'SDKInit',
      occurredAt: new Date(),
    });
    while (await eventEndpoint.isPending()) {
      await new Promise(setImmediate);
    }

    const requests = await eventEndpoint.getSeenRequests();
    expect(requests).toHaveLength(1);
    expect(await requests[0].body.getJson()).toMatchObject({
      event_type: 'SDKInit',
      configuration_hash: expect.stringMatching(/\w+/),
      data: {
        configuration: {
          profiles: {
            ['test-profile']: {
              version: '1.0.0',
            },
          },
          providers: ['testprovider'],
        },
      },
    });
  });

  it('should report success', async () => {
    const client = new MockClient(mockSuperJsonSingle, {
      configOverride: {
        disableReporting: false,
        superfaceApiUrl: mockServer.url,
      },
    });
    client.addBoundProfileProvider(
      mockProfileDocument,
      mockMapDocumentSuccess,
<<<<<<< HEAD
      'testprovider',
      mockServer.url
=======
      mockProviderJson('provider'),
      {
        services: ServiceSelector.withDefaultUrl(mockServer.url),
        security: [],
      },
      client
>>>>>>> 48d7fee9
    );

    const profile = await client.getProfile('test-profile');

    await profile.getUseCase('Test').perform({});
    client.timers.tick(2000);
    while (await eventEndpoint.isPending()) {
      await new Promise(setImmediate);
    }
    const requests = await eventEndpoint.getSeenRequests();

    expect(requests).toHaveLength(1);
    expect(await requests[0].body.getJson()).toMatchObject({
      event_type: 'Metrics',
      data: {
        from: expect.stringMatching(''),
        to: expect.stringMatching(''),
        metrics: [
          {
            type: 'PerformMetrics',
            profile: 'test-profile',
            provider: 'testprovider',
            successful_performs: 1,
            failed_performs: 0,
          },
        ],
      },
    });
  });

  it('should report failure and unsuccessful switch', async () => {
<<<<<<< HEAD
    const client = new MockClient(mockSuperJsonSingleFailure, {
      configOverride: {
        disableReporting: false,
        superfaceApiUrl: mockServer.url,
=======
    const client = new SuperfaceClient();
    const mockBoundProfileProvider = new BoundProfileProvider(
      mockProfileDocument,
      mockMapDocumentFailure(),
      mockProviderJson('testprovider'),
      {
        services: ServiceSelector.withDefaultUrl('https://unavai.lable'),
        security: [],
>>>>>>> 48d7fee9
      },
    });
    client.addBoundProfileProvider(
      mockProfileDocument,
      mockMapDocumentFailure,
      'testprovider2',
      'https://uvavai.lable'
    );

    const profile = await client.getProfile('test-profile');

    await expect(profile.getUseCase('Test').perform({})).rejects.toThrow();
    client.timers.tick(2000);
    let requests = await eventEndpoint.getSeenRequests();
    while (requests.length < 2) {
      await new Promise(setImmediate);
      requests = await eventEndpoint.getSeenRequests();
    }

    expect(requests).toHaveLength(2);
    let metricRequest, changeRequest;
    for (const request of requests) {
      const body = (await request.body.getJson()) as { event_type: string };
      if (body.event_type === 'Metrics') {
        metricRequest = body;
      }
      if (body.event_type === 'ProviderChange') {
        changeRequest = body;
      }
    }
    expect(metricRequest).toMatchObject({
      event_type: 'Metrics',
      data: {
        from: expect.stringMatching(''),
        to: expect.stringMatching(''),
        metrics: [
          {
            type: 'PerformMetrics',
            profile: 'test-profile',
            provider: 'testprovider2',
            successful_performs: 0,
            failed_performs: 1,
          },
        ],
      },
    });
    expect(changeRequest).toMatchObject({
      event_type: 'ProviderChange',
      occurred_at: expect.stringMatching(''),
      configuration_hash: expect.stringMatching(''),
      data: {
        profile: 'test-profile',
        from_provider: 'testprovider2',
        failover_reasons: [
          {
            reason: FailoverReason.NETWORK_ERROR_DNS,
            occurred_at: expect.stringMatching(''),
          },
        ],
      },
    });
  });

  it('should report success with a delay', async () => {
    const client = new MockClient(mockSuperJsonSingle, {
      configOverride: {
        disableReporting: false,
        superfaceApiUrl: mockServer.url,
      },
    });
    client.addBoundProfileProvider(
      mockProfileDocument,
      mockMapDocumentSuccess,
<<<<<<< HEAD
      'testprovider',
      mockServer.url
=======
      mockProviderJson('provider'),
      {
        services: ServiceSelector.withDefaultUrl(mockServer.url),
        security: [],
      },
      client
>>>>>>> 48d7fee9
    );

    // Send init event to have a baseline number of requests
    client.metricReporter?.reportEvent({
      eventType: 'SDKInit',
      occurredAt: new Date(),
    });

    const profile = await client.getProfile('test-profile');

    await profile.getUseCase('Test').perform({});
    client.timers.tick(800);
    while (await eventEndpoint.isPending()) {
      await new Promise(setImmediate);
    }
    let requests = await eventEndpoint.getSeenRequests();

    expect(requests).toHaveLength(1);
    client.timers.tick(300);
    requests = await eventEndpoint.getSeenRequests();
    while (requests.length < 2) {
      await new Promise(setImmediate);
      requests = await eventEndpoint.getSeenRequests();
    }
    expect(requests).toHaveLength(2);
  });

  it('should report multiple successes', async () => {
    const client = new MockClient(mockSuperJsonSingle, {
      configOverride: {
        disableReporting: false,
        superfaceApiUrl: mockServer.url,
      },
    });
    client.addBoundProfileProvider(
      mockProfileDocument,
      mockMapDocumentSuccess,
<<<<<<< HEAD
      'testprovider',
      mockServer.url
=======
      mockProviderJson('provider'),
      {
        services: ServiceSelector.withDefaultUrl(mockServer.url),
        security: [],
      },
      client
>>>>>>> 48d7fee9
    );
    const profile = await client.getProfile('test-profile');

    await profile.getUseCase('Test').perform({});
    await profile.getUseCase('Test').perform({});
    client.timers.tick(2000);
    let requests = await eventEndpoint.getSeenRequests();

    while (requests.length < 1) {
      await new Promise(setImmediate);
      requests = await eventEndpoint.getSeenRequests();
    }

    expect(requests).toHaveLength(1);
    expect(await requests[0].body.getJson()).toMatchObject({
      event_type: 'Metrics',
      data: {
        from: expect.stringMatching(''),
        to: expect.stringMatching(''),
        metrics: [
          {
            type: 'PerformMetrics',
            profile: 'test-profile',
            provider: 'testprovider',
            successful_performs: 2,
            failed_performs: 0,
          },
        ],
      },
    });
  });

  it('should report multiple successes with a delay', async () => {
    const client = new MockClient(mockSuperJsonSingle, {
      configOverride: {
        disableReporting: false,
        superfaceApiUrl: mockServer.url,
      },
    });
    client.addBoundProfileProvider(
      mockProfileDocument,
      mockMapDocumentSuccess,
<<<<<<< HEAD
      'testprovider',
      mockServer.url
=======
      mockProviderJson('provider'),
      {
        services: ServiceSelector.withDefaultUrl(mockServer.url),
        security: [],
      },
      client
>>>>>>> 48d7fee9
    );
    const profile = await client.getProfile('test-profile');

    await profile.getUseCase('Test').perform({});
    client.timers.tick(2000);
    let requests = await eventEndpoint.getSeenRequests();
    while (requests.length < 1) {
      await new Promise(setImmediate);
      requests = await eventEndpoint.getSeenRequests();
    }
    await profile.getUseCase('Test').perform({});
    client.timers.tick(1000);
    while (requests.length < 2) {
      await new Promise(setImmediate);
      requests = await eventEndpoint.getSeenRequests();
    }

    expect(requests).toHaveLength(2);
    expect(await requests[0].body.getJson()).toMatchObject({
      event_type: 'Metrics',
      data: {
        from: expect.stringMatching(''),
        to: expect.stringMatching(''),
        metrics: [
          {
            type: 'PerformMetrics',
            profile: 'test-profile',
            provider: 'testprovider',
            successful_performs: 1,
            failed_performs: 0,
          },
        ],
      },
    });
    expect(await requests[1].body.getJson()).toMatchObject({
      event_type: 'Metrics',
      data: {
        from: expect.stringMatching(''),
        to: expect.stringMatching(''),
        metrics: [
          {
            type: 'PerformMetrics',
            profile: 'test-profile',
            provider: 'testprovider',
            successful_performs: 1,
            failed_performs: 0,
          },
        ],
      },
    });
  });

  it('should report maximum successes within a timeout', async () => {
    let currentTime = new Date().valueOf();
    const systemTimeMock = jest
      .spyOn(Date, 'now')
      .mockImplementation(() => currentTime);
    const client = new MockClient(mockSuperJsonSingle, {
      configOverride: {
        disableReporting: false,
        superfaceApiUrl: mockServer.url,
      },
    });
    client.addBoundProfileProvider(
      mockProfileDocument,
      mockMapDocumentSuccess,
<<<<<<< HEAD
      'testprovider',
      mockServer.url
=======
      mockProviderJson('provider'),
      {
        services: ServiceSelector.withDefaultUrl(mockServer.url),
        security: [],
      },
      client
>>>>>>> 48d7fee9
    );

    const profile = await client.getProfile('test-profile');

    for (let i = 0; i < 100; i++) {
      await profile.getUseCase('Test').perform({});
      client.timers.tick(900);
      currentTime = currentTime.valueOf() + 900;
    }
    client.timers.tick(1000);
    currentTime += 1000;
    let requests = await eventEndpoint.getSeenRequests();
    while (requests.length < 2) {
      await new Promise(setImmediate);
      requests = await eventEndpoint.getSeenRequests();
    }

    expect(requests).toHaveLength(2);
    expect(await requests[0].body.getJson()).toMatchObject({
      event_type: 'Metrics',
      data: {
        from: expect.stringMatching(''),
        to: expect.stringMatching(''),
        metrics: [
          {
            type: 'PerformMetrics',
            profile: 'test-profile',
            provider: 'testprovider',
            successful_performs: 68,
            failed_performs: 0,
          },
        ],
      },
    });
    expect(await requests[1].body.getJson()).toMatchObject({
      event_type: 'Metrics',
      data: {
        from: expect.stringMatching(''),
        to: expect.stringMatching(''),
        metrics: [
          {
            type: 'PerformMetrics',
            profile: 'test-profile',
            provider: 'testprovider',
            successful_performs: 32,
            failed_performs: 0,
          },
        ],
      },
    });
    systemTimeMock.mockRestore();
  });

  it('should report failure and successful switch', async () => {
    let currentTime = new Date().valueOf();
    const systemTimeMock = jest
      .spyOn(Date, 'now')
      .mockImplementation(() => currentTime);
    const client = new MockClient(mockSuperJsonFailover, {
      configOverride: {
        disableReporting: false,
        superfaceApiUrl: mockServer.url,
        metricDebounceTimeMin: 10000,
      },
    });
    client.addBoundProfileProvider(
      mockProfileDocument,
      mockMapDocumentSuccess,
<<<<<<< HEAD
      'testprovider',
      mockServer.url
=======
      mockProviderJson('testprovider'),
      {
        services: ServiceSelector.withDefaultUrl('https://unavail.able'),
        security: [],
      },
      client
>>>>>>> 48d7fee9
    );
    client.addBoundProfileProvider(
      mockProfileDocument,
<<<<<<< HEAD
      mockMapDocumentFailure,
      'testprovider2',
      'https://uvavai.lable'
=======
      mockMapDocumentFailure('testprovider2'),
      mockProviderJson('testprovider2'),
      {
        services: ServiceSelector.withDefaultUrl('https://unavail.able'),
        security: [],
      },
      client
>>>>>>> 48d7fee9
    );
    const profile = await client.getProfile('test-profile');

    void profile.getUseCase('Test').perform({});
    let requests = await eventEndpoint.getSeenRequests();
    while (requests.length < 2) {
      currentTime += 0.1;
      client.timers.tick(0.1);
      await new Promise(setImmediate);
      requests = await eventEndpoint.getSeenRequests();
    }

    expect(requests).toHaveLength(2);
    let metricRequest, changeRequest;
    for (const request of requests) {
      const body = (await request.body.getJson()) as {
        event_type: string;
      };
      if (body.event_type === 'Metrics') {
        metricRequest = body;
      }
      if (body.event_type === 'ProviderChange') {
        changeRequest = body;
      }
    }
    expect(metricRequest).toMatchObject({
      event_type: 'Metrics',
      data: {
        from: expect.stringMatching(''),
        to: expect.stringMatching(''),
        metrics: [
          {
            type: 'PerformMetrics',
            profile: 'test-profile',
            provider: 'testprovider2',
            successful_performs: 0,
            failed_performs: 2,
          },
          {
            type: 'PerformMetrics',
            profile: 'test-profile',
            provider: 'testprovider',
            successful_performs: 1,
            failed_performs: 0,
          },
        ],
      },
    });
    expect(changeRequest).toMatchObject({
      event_type: 'ProviderChange',
      occurred_at: expect.stringMatching(''),
      configuration_hash: expect.stringMatching(''),
      data: {
        profile: 'test-profile',
        from_provider: 'testprovider2',
        to_provider: 'testprovider',
        failover_reasons: [
          {
            reason: FailoverReason.NETWORK_ERROR_DNS,
            occurred_at: expect.stringMatching(''),
          },
        ],
      },
    });

    systemTimeMock.mockRestore();
  });
});<|MERGE_RESOLUTION|>--- conflicted
+++ resolved
@@ -331,17 +331,13 @@
     client.addBoundProfileProvider(
       mockProfileDocument,
       mockMapDocumentSuccess,
-<<<<<<< HEAD
       'testprovider',
-      mockServer.url
-=======
+      mockServer.url,
       mockProviderJson('provider'),
       {
         services: ServiceSelector.withDefaultUrl(mockServer.url),
         security: [],
       },
-      client
->>>>>>> 48d7fee9
     );
 
     const profile = await client.getProfile('test-profile');
@@ -373,28 +369,23 @@
   });
 
   it('should report failure and unsuccessful switch', async () => {
-<<<<<<< HEAD
     const client = new MockClient(mockSuperJsonSingleFailure, {
       configOverride: {
         disableReporting: false,
         superfaceApiUrl: mockServer.url,
-=======
-    const client = new SuperfaceClient();
-    const mockBoundProfileProvider = new BoundProfileProvider(
-      mockProfileDocument,
-      mockMapDocumentFailure(),
-      mockProviderJson('testprovider'),
-      {
-        services: ServiceSelector.withDefaultUrl('https://unavai.lable'),
-        security: [],
->>>>>>> 48d7fee9
-      },
-    });
+      }
+    });
+
     client.addBoundProfileProvider(
       mockProfileDocument,
       mockMapDocumentFailure,
       'testprovider2',
-      'https://uvavai.lable'
+      mockProviderJson('testprovider'),
+      'https://uvavai.lable',
+      {
+        services: ServiceSelector.withDefaultUrl('https://unavai.lable'),
+        security: [],
+      }
     );
 
     const profile = await client.getProfile('test-profile');
@@ -461,17 +452,13 @@
     client.addBoundProfileProvider(
       mockProfileDocument,
       mockMapDocumentSuccess,
-<<<<<<< HEAD
       'testprovider',
       mockServer.url
-=======
       mockProviderJson('provider'),
       {
         services: ServiceSelector.withDefaultUrl(mockServer.url),
         security: [],
       },
-      client
->>>>>>> 48d7fee9
     );
 
     // Send init event to have a baseline number of requests
@@ -509,17 +496,13 @@
     client.addBoundProfileProvider(
       mockProfileDocument,
       mockMapDocumentSuccess,
-<<<<<<< HEAD
       'testprovider',
       mockServer.url
-=======
       mockProviderJson('provider'),
       {
         services: ServiceSelector.withDefaultUrl(mockServer.url),
         security: [],
       },
-      client
->>>>>>> 48d7fee9
     );
     const profile = await client.getProfile('test-profile');
 
@@ -562,17 +545,13 @@
     client.addBoundProfileProvider(
       mockProfileDocument,
       mockMapDocumentSuccess,
-<<<<<<< HEAD
       'testprovider',
       mockServer.url
-=======
       mockProviderJson('provider'),
       {
         services: ServiceSelector.withDefaultUrl(mockServer.url),
         security: [],
       },
-      client
->>>>>>> 48d7fee9
     );
     const profile = await client.getProfile('test-profile');
 
@@ -639,17 +618,13 @@
     client.addBoundProfileProvider(
       mockProfileDocument,
       mockMapDocumentSuccess,
-<<<<<<< HEAD
       'testprovider',
       mockServer.url
-=======
       mockProviderJson('provider'),
       {
         services: ServiceSelector.withDefaultUrl(mockServer.url),
         security: [],
       },
-      client
->>>>>>> 48d7fee9
     );
 
     const profile = await client.getProfile('test-profile');
@@ -718,33 +693,25 @@
     client.addBoundProfileProvider(
       mockProfileDocument,
       mockMapDocumentSuccess,
-<<<<<<< HEAD
       'testprovider',
       mockServer.url
-=======
       mockProviderJson('testprovider'),
       {
         services: ServiceSelector.withDefaultUrl('https://unavail.able'),
         security: [],
       },
-      client
->>>>>>> 48d7fee9
     );
     client.addBoundProfileProvider(
       mockProfileDocument,
-<<<<<<< HEAD
       mockMapDocumentFailure,
       'testprovider2',
       'https://uvavai.lable'
-=======
       mockMapDocumentFailure('testprovider2'),
       mockProviderJson('testprovider2'),
       {
         services: ServiceSelector.withDefaultUrl('https://unavail.able'),
         security: [],
       },
-      client
->>>>>>> 48d7fee9
     );
     const profile = await client.getProfile('test-profile');
 
