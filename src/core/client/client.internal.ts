--- conflicted
+++ resolved
@@ -1,12 +1,6 @@
-<<<<<<< HEAD
-import { extractVersion } from '@superfaceai/ast';
-
-import { SuperCache } from '../../lib';
-=======
-import { ProfileDocumentNode } from '@superfaceai/ast';
+import { extractVersion , ProfileDocumentNode } from '@superfaceai/ast';
 
 import { profileAstId, SuperCache, versionToString } from '../../lib';
->>>>>>> 34a908cf
 import { SuperJson } from '../../schema-tools';
 import { Config } from '../config';
 import {
