import type { ILogger } from '../../../interfaces';
import type { NonPrimitive } from '../../../lib';
import {
  getValue,
  recursiveKeyList,
  UnexpectedError,
  variableToString,
} from '../../../lib';
import { missingPathReplacementError } from '../../errors';
import type { IFetch } from './interfaces';
import type { HttpRequest } from './security';
import type { HttpResponse } from './types';

const DEBUG_NAMESPACE = 'http';
const DEBUG_NAMESPACE_SENSITIVE = 'http:sensitive';

function replaceParameters(url: string, parameters: NonPrimitive) {
  let result = '';

  let lastIndex = 0;
  const allKeys: string[] = [];
  const missingKeys: string[] = [];

  const regex = RegExp('{([^}]*)}', 'g');
  for (const match of url.matchAll(regex)) {
    const start = match.index;
    // Why can this be undefined?
    if (start === undefined) {
      throw new UnexpectedError(
        'Invalid regex match state - missing start index'
      );
    }

    const end = start + match[0].length;
    const key = match[1].trim();
    const value = getValue(parameters, key.split('.'));

    allKeys.push(key);
    if (value === undefined) {
      missingKeys.push(key);
      continue;
    }

    result += url.slice(lastIndex, start);
    result += variableToString(value);
    lastIndex = end;
  }
  result += url.slice(lastIndex);

  if (missingKeys.length > 0) {
    const available = recursiveKeyList(parameters ?? {});

    throw missingPathReplacementError(missingKeys, url, allKeys, available);
  }

  return result;
}

export const createUrl = (
  inputUrl: string,
  parameters: {
    baseUrl: string;
    pathParameters?: NonPrimitive;
    integrationParameters?: Record<string, string>;
  }
): string => {
  const baseUrl = replaceParameters(
    parameters.baseUrl,
    parameters.integrationParameters ?? {}
  );

  if (inputUrl === '') {
    return baseUrl;
  }
  const isRelative = /^\/([^/]|$)/.test(inputUrl);
  if (!isRelative) {
    throw new UnexpectedError('Expected relative url, but received absolute!');
  }

  const url = replaceParameters(inputUrl, parameters.pathParameters ?? {});

  return baseUrl.replace(/\/+$/, '') + url;
};

export async function fetchRequest(
  fetchInstance: IFetch,
  request: HttpRequest,
  logger?: ILogger
): Promise<HttpResponse> {
  const log = logger?.log(DEBUG_NAMESPACE);
  const logSensitive = logger?.log(DEBUG_NAMESPACE_SENSITIVE);
  log?.('Executing HTTP Call');
  // secrets might appear in headers, url path, query parameters or body
  if (logSensitive?.enabled === true) {
    const hasSearchParams =
      Object.keys(request.queryParameters || {}).length > 0;
    const searchParams = new URLSearchParams(request.queryParameters);
    logSensitive(
      '\t%s %s%s HTTP/1.1',
      request.method || 'UNKNOWN METHOD',
      request.url,
      hasSearchParams ? '?' + searchParams.toString() : ''
    );
    Object.entries(request.headers || {}).forEach(([headerName, value]) =>
      logSensitive(
        `\t${headerName}: ${Array.isArray(value) ? value.join(', ') : value}`
      )
    );
    if (request.body !== undefined) {
      logSensitive('\n%O', request.body);
    }
  }

  const response = await fetchInstance.fetch(request.url, request);

  log?.('Received response');
  if (logSensitive?.enabled === true) {
    logSensitive(`\tHTTP/1.1 ${response.status} ${response.statusText}`);
    Object.entries(response.headers).forEach(([headerName, value]) =>
      logSensitive(`\t${headerName}: ${value}`)
    );
    logSensitive('\n\t%j', response.body);
  }

  const headers: Record<string, string> = {};
  Object.entries(request.headers ?? {}).forEach(([key, value]) => {
    headers[key] = Array.isArray(value) ? value.join(' ') : value;
  });

  return {
    statusCode: response.status,
    body: response.body,
    headers: response.headers,
    debug: {
      request: {
        url: request.url,
        headers,
        body: request.body,
      },
    },
  };
}

<<<<<<< HEAD
export function hasAcceptHeader(headers: NonPrimitive): boolean {
  return Object.keys(headers).some(header => header.toLowerCase() === 'accept');
=======
/**
 * Get header value. For duplicate headers all delimited by `,` are returned
 */
export function getHeader(headers: NonPrimitive, headerName: string): string {
  const values = Object.entries(headers).flatMap(([key, value]) => {
    if (key.toLowerCase() === headerName.toLowerCase()) {
      return value;
    }

    return undefined;
  }).filter(value => value !== undefined);

  return values.join(', ');
}

/**
 * Checks in case-insensitive way if the given header is present
 */
export function hasHeader(headers: NonPrimitive, headerName: string): boolean {
  return Object.keys(headers).some(
    header => header.toLowerCase() === headerName.toLowerCase()
  );
}

export function setHeader(
  headers: NonPrimitive,
  headerName: string,
  value: string
): void {
  if (!hasHeader(headers, headerName)) {
    headers[headerName] = value;
  }
}

/**
 * Deletes header
 */
export function deleteHeader(headers: NonPrimitive, headerName: string): void {
  Object.keys(headers).forEach(header => {
    if (header.toLowerCase() === headerName.toLowerCase()) {
      delete headers[header];
    }
  });
>>>>>>> fb4e8fad
}<|MERGE_RESOLUTION|>--- conflicted
+++ resolved
@@ -141,21 +141,23 @@
   };
 }
 
-<<<<<<< HEAD
 export function hasAcceptHeader(headers: NonPrimitive): boolean {
   return Object.keys(headers).some(header => header.toLowerCase() === 'accept');
-=======
+}
+
 /**
  * Get header value. For duplicate headers all delimited by `,` are returned
  */
 export function getHeader(headers: NonPrimitive, headerName: string): string {
-  const values = Object.entries(headers).flatMap(([key, value]) => {
-    if (key.toLowerCase() === headerName.toLowerCase()) {
-      return value;
-    }
+  const values = Object.entries(headers)
+    .flatMap(([key, value]) => {
+      if (key.toLowerCase() === headerName.toLowerCase()) {
+        return value;
+      }
 
-    return undefined;
-  }).filter(value => value !== undefined);
+      return undefined;
+    })
+    .filter(value => value !== undefined);
 
   return values.join(', ');
 }
@@ -188,5 +190,4 @@
       delete headers[header];
     }
   });
->>>>>>> fb4e8fad
 }