--- conflicted
+++ resolved
@@ -99,16 +99,11 @@
         throw unsupportedFileExtensionError(filepath, EXTENSIONS.profile.build);
       }
 
-<<<<<<< HEAD
-    // TODO: do we want to cache it on cachePath?
-    return await loadProfileAstFile(filepath);
-=======
       return await loadProfileAstFile(filepath);
     }
     resolvedVersion = version ?? profileSettings.version;
   } else {
     resolvedVersion = version as string;
->>>>>>> c3e11530
   }
   const gridPath = fileSystem.path.join(
     'grid',
