--- conflicted
+++ resolved
@@ -1,15 +1,10 @@
 import { SuperCache } from '../../lib';
-<<<<<<< HEAD
 import {
   MockFileSystem,
   mockProfileDocumentNode,
   MockTimers,
 } from '../../mock';
-import { CrossFetch, NodeCrypto, NodeFileSystem } from '../../node';
-=======
-import { MockFileSystem, MockTimers } from '../../mock';
 import { NodeCrypto, NodeFetch, NodeFileSystem } from '../../node';
->>>>>>> a92a4035
 import { SuperJson } from '../../schema-tools';
 import * as utils from '../../schema-tools/superjson/utils';
 import { Config } from '../config';
@@ -62,7 +57,7 @@
     MockFileSystem(),
     cache,
     crypto,
-    new CrossFetch(timers)
+    new NodeFetch(timers)
   );
 
   const mockBoundProfileProvider2 = {
