--- conflicted
+++ resolved
@@ -165,7 +165,7 @@
   public superfaceApiUrl: string;
   public superfaceCacheTimeout: number;
   public superfacePath: string;
-  //TODO: this does not have superface specific env variable - can we store it here?
+  // TODO: this does not have superface specific env variable - can we store it here?
   public debug: boolean;
 
   constructor(fileSystem: FSPath, config?: Partial<IConfig>) {
@@ -291,17 +291,13 @@
     ),
     disableReporting:
       environment.getString('NODE_ENV') === 'test' ||
-        environment.getBoolean(DISABLE_REPORTING) === true
+      environment.getBoolean(DISABLE_REPORTING) === true
         ? true
         : undefined,
     // TODO: add env variable and resolve it?
     cachePath: undefined,
-<<<<<<< HEAD
-    sandboxTimeout: getSandboxTimeout(environment),
+    sandboxTimeout: getSandboxTimeout(environment, logFunction),
     debug: false,
-=======
-    sandboxTimeout: getSandboxTimeout(environment, logFunction),
->>>>>>> 894dc033
   };
 
   logger?.log(
