--- conflicted
+++ resolved
@@ -574,8 +574,6 @@
         expect(result).toMatchObject(expectedBoundProfileProvider);
       });
 
-<<<<<<< HEAD
-=======
       it('returns new BoundProfileProvider with passed map variant and revision', async () => {
         mocked(fetchBind).mockResolvedValue(mockFetchResponse);
         const superJson = new SuperJson({
@@ -599,7 +597,7 @@
 
         const mockProfileProvider = new ProfileProvider(
           superJson,
-          'test-profile',
+          mockProfileDocument,
           mockProviderConfiguration,
           new ProfileProviderConfiguration('test-revision', 'test-variant'),
           mockConfig,
@@ -626,41 +624,6 @@
         );
       });
 
-      it('throws error without profile settings', async () => {
-        mocked(fetchBind).mockResolvedValue(mockFetchResponse);
-        const superJson = new SuperJson({
-          profiles: {},
-          providers: {
-            test: {
-              file: 'file://some/file',
-              security: [],
-            },
-          },
-        });
-
-        fileSystem.readFile = jest
-          .fn()
-          .mockResolvedValueOnce(ok(JSON.stringify(mockProfileDocument)))
-          .mockResolvedValueOnce(ok(JSON.stringify(mockProviderJson)))
-          .mockResolvedValueOnce(ok(JSON.stringify(mockMapDocument)));
-
-        const mockProfileProvider = new ProfileProvider(
-          superJson,
-          'test-profile',
-          'test',
-          mockProfileProviderConfiguration,
-          mockConfig,
-          new Events(timers),
-          fileSystem,
-          crypto,
-          new NodeFetch(timers)
-        );
-        await expect(mockProfileProvider.bind()).rejects.toThrow(
-          'Hint: Profiles can be installed using the superface cli tool: `superface install --help` for more info'
-        );
-      });
-
->>>>>>> 056765df
       it('returns new BoundProfileProvider when map is provided locally but provider is not', async () => {
         mocked(fetchBind).mockResolvedValue(mockFetchResponse);
         const superJson = new SuperJson({
