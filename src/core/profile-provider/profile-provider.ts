import {
  assertMapDocumentNode,
  assertProviderJson,
  FILE_URI_PROTOCOL,
  isFileURIString,
  isMapFile,
  MapDocumentNode,
  prepareProviderParameters,
  ProfileDocumentNode,
  ProviderJson,
  SecurityValues,
} from '@superfaceai/ast';

import { forceCast, profileAstId } from '../../lib';
import { mergeSecurity, SuperJson } from '../../schema-tools';
import {
  localProviderAndRemoteMapError,
  providersDoNotMatchError,
  referencedFileNotFoundError,
  UnexpectedError,
} from '../errors';
import { Events, Interceptable } from '../events';
import {
  IConfig,
  ICrypto,
  IFileSystem,
  ILogger,
  ITimers,
  LogFunction,
} from '../interfaces';
import { AuthCache, IFetch } from '../interpreter';
import { Parser } from '../parser';
import { ProviderConfiguration } from '../provider';
import { fetchBind, fetchMapSource, fetchProviderInfo } from '../registry';
import { ServiceSelector } from '../services';
import {
  BoundProfileProvider,
  IBoundProfileProvider,
} from './bound-profile-provider';
import { ProfileProviderConfiguration } from './profile-provider-configuration';
import { resolveSecurityConfiguration } from './security';

const DEBUG_NAMESPACE = 'profile-provider';

export async function bindProfileProvider(
<<<<<<< HEAD
  profile: ProfileDocumentNode,
=======
  profileConfig: ProfileConfiguration,
  profileProviderConfig: ProfileProviderConfiguration,
>>>>>>> 056765df
  providerConfig: ProviderConfiguration,
  superJson: SuperJson,
  config: IConfig,
  events: Events,
  timers: ITimers,
  fileSystem: IFileSystem,
  crypto: ICrypto,
  fetchInstance: IFetch & Interceptable & AuthCache,
  logger?: ILogger
): Promise<{ provider: IBoundProfileProvider; expiresAt: number }> {
  const profileProvider = new ProfileProvider(
    superJson,
    profile,
    providerConfig,
    profileProviderConfig,
    config,
    events,
    fileSystem,
    crypto,
    fetchInstance,
    logger
  );
  const boundProfileProvider = await profileProvider.bind();
  const expiresAt =
    Math.floor(timers.now() / 1000) + config.superfaceCacheTimeout;

  return { provider: boundProfileProvider, expiresAt };
}

export type BindConfiguration = {
  security?: SecurityValues[];
};

export class ProfileProvider {
  private profileId: string;
  private scope: string | undefined;
  private profileName: string;
  private providerJson?: ProviderJson;
  private readonly providersCachePath: string;
  private readonly log: LogFunction | undefined;

  constructor(
    /** Preloaded superJson instance */
    // TODO: Use superJson from events/Client?
    public readonly superJson: SuperJson,
    /** profile id, url, ast node or configuration instance */
    private profile: ProfileDocumentNode,
    /** provider name, url or configuration instance */
    private provider: string | ProviderJson | ProviderConfiguration,
    private profileProviderConfig: ProfileProviderConfiguration,
    private config: IConfig,
    private events: Events,
    private readonly fileSystem: IFileSystem,
    private readonly crypto: ICrypto,
    private readonly fetchInstance: IFetch & Interceptable & AuthCache,
    private readonly logger?: ILogger,
    /** url or ast node */
    private map?: string | MapDocumentNode
  ) {
    this.profileId = profileAstId(this.profile);
    const [scopeOrProfileName, profileName] = this.profileId.split('/');
    if (profileName === undefined) {
      this.profileName = scopeOrProfileName;
    } else {
      this.scope = scopeOrProfileName;
      this.profileName = profileName;
    }
    this.providersCachePath = fileSystem.path.join(
      config.cachePath,
      'providers'
    );
    this.log = logger?.log(DEBUG_NAMESPACE);
  }

  /**
   * Binds the provider.
   *
   * This fetches the unspecified data (provider information and map ast) from registry.
   */
  public async bind(
    configuration?: BindConfiguration
  ): Promise<BoundProfileProvider> {
    const profileId = profileAstId(this.profile);

    // resolve provider from parameters or defer until later
    const resolvedProviderInfo = await this.resolveProviderInfo();
    let providerInfo = resolvedProviderInfo.providerInfo;
    const providerName = resolvedProviderInfo.providerName;
    const securityValues = this.resolveSecurityValues(
      providerName,
      configuration?.security
    );

    const thisProviderName =
      typeof this.provider === 'string' ? this.provider : this.provider.name;

    if (providerName !== thisProviderName) {
      throw providersDoNotMatchError(
        providerName,
        thisProviderName,
        'provider.json'
      );
    }

    // resolve map from parameters or defer until later
    const resolvedMapAst = await this.resolveMapAst(
      `${profileId}.${providerName}`
    );
    let mapAst = resolvedMapAst.mapAst;
    const mapVariant =
      this.profileProviderConfig.variant ?? resolvedMapAst.mapVariant;
    const mapRevision =
      this.profileProviderConfig.revision ?? resolvedMapAst.mapRevision;

    // resolve map ast using bind and fill in provider info if not specified
    if (mapAst === undefined) {
      this.log?.('Fetching map from store');
      // throw error when we have remote map and local provider
      if (providerInfo) {
        throw localProviderAndRemoteMapError(providerName, this.profileId);
      }
      const fetchResponse = await fetchBind(
        {
          profileId:
            profileId +
            `@${this.profile.header.version.major}.${this.profile.header.version.minor}.${this.profile.header.version.patch}`,
          provider: providerName,
          mapVariant,
          mapRevision,
        },
        this.config,
        this.crypto,
        this.fetchInstance,
        this.logger
      );

      providerInfo ??= fetchResponse.provider;
      await this.writeProviderCache(providerInfo);
      this.providerJson = providerInfo;
      mapAst = fetchResponse.mapAst;
      // If we don't have a map (probably due to validation issue) we try to get map source and parse it on our own
      if (!mapAst) {
        const version = `${this.profile.header.version.major}.${this.profile.header.version.minor}.${this.profile.header.version.patch}`;
        const mapId =
          mapVariant !== undefined
            ? `${profileId}.${providerName}.${mapVariant}@${version}`
            : `${profileId}.${providerName}@${version}`;
        const mapSource = await fetchMapSource(
          mapId,
          this.config,
          this.crypto,
          this.fetchInstance,
          this.logger
        );

        mapAst = await Parser.parseMap(
          mapSource,
          mapId,
          {
            profileName: this.profile.header.name,
            scope: this.profile.header.scope,
            providerName,
          },
          this.config.cachePath,
          this.config.cache,
          this.fileSystem
        );
      }
    } else if (providerInfo === undefined) {
      // resolve only provider info if map is specified locally
      providerInfo = await this.cacheProviderInfo(providerName);
    }

    if (providerName !== mapAst.header.provider) {
      throw providersDoNotMatchError(
        mapAst.header.provider,
        providerName,
        'map'
      );
    }

    const securityConfiguration = resolveSecurityConfiguration(
      providerInfo.securitySchemes ?? [],
      securityValues,
      providerName
    );

    return new BoundProfileProvider(
      this.profile,
      mapAst,
      providerInfo,
      this.config,
      {
        services: new ServiceSelector(
          providerInfo.services,
          providerInfo.defaultService
        ),
        profileProviderSettings:
          this.superJson.normalized.profiles[profileId]?.providers[
            providerInfo.name
          ],
        security: securityConfiguration,
        parameters: this.resolveIntegrationParameters(
          providerInfo,
          this.superJson.normalized.providers[providerInfo.name]?.parameters
        ),
      },
      this.crypto,
      this.fetchInstance,
      this.logger,
      this.events
    );
  }

  private resolveIntegrationParameters(
    providerJson: ProviderJson,
    superJsonParameters?: Record<string, string>
  ): Record<string, string> | undefined {
    if (superJsonParameters === undefined) {
      return undefined;
    }

    const providerJsonParameters = providerJson.parameters || [];
    if (
      Object.keys(superJsonParameters).length !== 0 &&
      providerJsonParameters.length === 0
    ) {
      console.warn(
        'Warning: Super.json defines integration parameters but provider.json does not'
      );
    }
    const result: Record<string, string> = {};

    const preparedParameters = prepareProviderParameters(
      providerJson.name,
      providerJsonParameters
    );

    // Resolve parameters defined in super.json
    for (const [key, value] of Object.entries(superJsonParameters)) {
      const providerJsonParameter = providerJsonParameters.find(
        parameter => parameter.name === key
      );
      // If value name and prepared value equals we are dealing with unset env
      if (
        providerJsonParameter &&
        preparedParameters[providerJsonParameter.name] === value
      ) {
        if (providerJsonParameter.default !== undefined) {
          result[key] = providerJsonParameter.default;
        }
      }

      // Use original value
      if (!result[key]) {
        result[key] = value;
      }
    }

    // Resolve parameters which are missing in super.json and have default value
    for (const parameter of providerJsonParameters) {
      if (
        result[parameter.name] === undefined &&
        parameter.default !== undefined
      ) {
        result[parameter.name] = parameter.default;
      }
    }

    return result;
  }

  private async cacheProviderInfo(providerName: string): Promise<ProviderJson> {
    const errors: Error[] = [];
    if (this.providerJson === undefined) {
      const providerCachePath = this.fileSystem.path.join(
        this.providersCachePath,
        providerName
      );
      // If we don't have provider info, we first try to fetch it from the registry
      try {
        this.providerJson = await fetchProviderInfo(
          providerName,
          this.config,
          this.crypto,
          this.fetchInstance,
          this.logger
        );
        await this.writeProviderCache(this.providerJson);
      } catch (error) {
        this.log?.(
          `Failed to fetch provider.json for ${providerName}: %O`,
          error
        );
        errors.push(error);
      }

      // If we can't fetch provider info from registry, we try to read it from cache
      if (this.providerJson === undefined) {
        const providerJsonFile = await this.fileSystem.readFile(
          providerCachePath
        );
        if (providerJsonFile.isErr()) {
          this.log?.(
            `Failed to read cached provider.json for ${providerName}`,
            providerJsonFile.error
          );
          errors.push(providerJsonFile.error);
        } else {
          this.providerJson = assertProviderJson(
            JSON.parse(providerJsonFile.value)
          );
        }
      }
    }

    if (this.providerJson === undefined) {
      throw new UnexpectedError(
        'Failed to fetch provider.json or load it from cache.',
        errors
      );
    }

    return this.providerJson;
  }

  private async writeProviderCache(providerJson: ProviderJson): Promise<void> {
    const providerCachePath = this.fileSystem.path.join(
      this.providersCachePath,
      `${providerJson.name}.json`
    );
    if (this.config.cache === true) {
      try {
        await this.fileSystem.mkdir(this.providersCachePath, {
          recursive: true,
        });
        await this.fileSystem.writeFile(
          providerCachePath,
          JSON.stringify(providerJson, undefined, 2)
        );
      } catch (error) {
        this.log?.(
          `Failed to cache provider.json for ${providerJson.name}: %O`,
          error
        );
      }
    }
  }

  private async resolveProviderInfo(): Promise<{
    providerInfo?: ProviderJson;
    providerName: string;
  }> {
    let resolveInput = this.provider;
    if (resolveInput instanceof ProviderConfiguration) {
      resolveInput = resolveInput.name;
    }

    const providerInfo = await ProfileProvider.resolveValue<ProviderJson>(
      resolveInput,
      async fileContents => JSON.parse(fileContents) as ProviderJson, // TODO: validate
      providerName => {
        const providerSettings =
          this.superJson.normalized.providers[providerName];
        if (providerSettings?.file !== undefined) {
          // local file is resolved
          return (
            FILE_URI_PROTOCOL +
            this.superJson.resolvePath(providerSettings.file)
          );
        } else {
          // local file not specified
          return undefined;
        }
      },
      this.fileSystem
    );

    let providerName;
    if (providerInfo === undefined) {
      // if the providerInfo is undefined then this must be a string that resolveValue returned undefined for.
      forceCast<string>(resolveInput);

      providerName = resolveInput;
    } else {
      providerName = providerInfo.name;
    }

    return { providerInfo, providerName };
  }

  private async resolveMapAst(mapId: string): Promise<{
    mapAst?: MapDocumentNode;
    mapVariant?: string;
    mapRevision?: string;
  }> {
    const mapInfo: { mapVariant?: string; mapRevision?: string } = {};
    const [, providerName] = mapId.split('.');
    const mapAst = await ProfileProvider.resolveValue<MapDocumentNode>(
      this.map ?? mapId,
      async (fileContents, fileName) => {
        // If we have source, we parse
        if (fileName !== undefined && isMapFile(fileName)) {
          return Parser.parseMap(
            fileContents,
            fileName,
            {
              profileName: this.profileName,
              providerName,
              scope: this.scope,
            },
            this.config.cachePath,
            this.config.cache,
            this.fileSystem
          );
        }

        // Otherwise we return parsed
        return assertMapDocumentNode(JSON.parse(fileContents));
      },
      mapId => {
        const [profileId, providerName] = mapId.split('.');
        const profileProviderSettings =
          this.superJson.normalized.profiles[profileId].providers[providerName];

        if (profileProviderSettings === undefined) {
          return undefined;
        } else if ('file' in profileProviderSettings) {
          return (
            FILE_URI_PROTOCOL +
            this.superJson.resolvePath(profileProviderSettings.file)
          );
        } else {
          mapInfo.mapVariant = profileProviderSettings.mapVariant;
          mapInfo.mapRevision = profileProviderSettings.mapRevision;

          return undefined;
        }
      },
      this.fileSystem,
      ['.ast.json', '']
    );

    return {
      mapAst,
      ...mapInfo,
    };
  }

  /**
   * Returns the value resolved from the input.
   *
   * The recognized input values are:
   * * The value itself, returned straight away
   * * `undefined`, returned straight away
   * * File URI that is read and the contents are passed to the `parseFile` function
   * * For other values `unpackNested(input)` is called recursively
   */
  private static async resolveValue<T>(
    input: T | string | undefined,
    parseFile: (contents: string, fileName?: string) => Promise<T>,
    unpackNested: (input: string) => T | string | undefined,
    fileSystem: IFileSystem,
    extensions: string[] = [''],
    log?: LogFunction
  ): Promise<T | undefined> {
    if (typeof input === 'string') {
      if (isFileURIString(input)) {
        const fileName = input.slice(FILE_URI_PROTOCOL.length);
        log?.('Resolving input as file:', fileName);

        // read in files
        let contents, fileNameWithExtension;
        for (const extension of extensions) {
          fileNameWithExtension = fileName + extension;
          contents = await fileSystem.readFile(fileNameWithExtension);
          if (contents.isOk()) {
            break;
          }
        }

        if (contents === undefined || contents.isErr()) {
          throw referencedFileNotFoundError(fileName, extensions);
        }

        return parseFile(contents.value, fileNameWithExtension);
      } else {
        // TODO: detect remote url and fetch it, or call a callback?
        log?.('Resolving input as nested value: %O', input);
        // unpack nested and recursively process them
        const nested = unpackNested(input);

        return ProfileProvider.resolveValue(
          nested,
          parseFile,
          unpackNested,
          fileSystem,
          extensions
        );
      }
    } else {
      // return undefined and T
      return input;
    }
  }

  /**
   * Resolves auth variables by applying the provided overlay over the base variables.
   *
   * The base variables come from super.json
   */
  private resolveSecurityValues(
    providerName: string,
    overlay?: SecurityValues[]
  ): SecurityValues[] {
    const base: SecurityValues[] =
      this.superJson.normalized.providers[providerName]?.security ?? [];

    if (overlay !== undefined) {
      return mergeSecurity(base, overlay);
    }

    return base;
  }
}<|MERGE_RESOLUTION|>--- conflicted
+++ resolved
@@ -43,12 +43,9 @@
 const DEBUG_NAMESPACE = 'profile-provider';
 
 export async function bindProfileProvider(
-<<<<<<< HEAD
   profile: ProfileDocumentNode,
-=======
-  profileConfig: ProfileConfiguration,
+  // profileConfig: ProfileConfiguration,
   profileProviderConfig: ProfileProviderConfiguration,
->>>>>>> 056765df
   providerConfig: ProviderConfiguration,
   superJson: SuperJson,
   config: IConfig,
