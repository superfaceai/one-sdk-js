import {
  assertMapDocumentNode,
  assertProviderJson,
  FILE_URI_PROTOCOL,
  isFileURIString,
  isMapFile,
  MapDocumentNode,
  prepareProviderParameters,
  ProfileDocumentNode,
  ProviderJson,
  SecurityValues,
} from '@superfaceai/ast';

import { forceCast, profileAstId } from '../../lib';
import { mergeSecurity, SuperJson } from '../../schema-tools';
import {
  localProviderAndRemoteMapError,
  providersDoNotMatchError,
  referencedFileNotFoundError,
  UnexpectedError,
} from '../errors';
import { Events, Interceptable } from '../events';
import {
  IConfig,
  ICrypto,
  IFileSystem,
  ILogger,
  ITimers,
  LogFunction,
} from '../interfaces';
import { AuthCache, IFetch } from '../interpreter';
import { Parser } from '../parser';
import { ProviderConfiguration } from '../provider';
import { fetchBind, fetchMapSource, fetchProviderInfo } from '../registry';
import { ServiceSelector } from '../services';
import {
  BoundProfileProvider,
  IBoundProfileProvider,
} from './bound-profile-provider';
import { ProfileProviderConfiguration } from './profile-provider-configuration';
import { resolveSecurityConfiguration } from './security';

const DEBUG_NAMESPACE = 'profile-provider';

export async function bindProfileProvider(
  profile: ProfileDocumentNode,
  // profileConfig: ProfileConfiguration,
  profileProviderConfig: ProfileProviderConfiguration,
  providerConfig: ProviderConfiguration,
  superJson: SuperJson,
  config: IConfig,
  events: Events,
  timers: ITimers,
  fileSystem: IFileSystem,
  crypto: ICrypto,
  fetchInstance: IFetch & Interceptable & AuthCache,
  logger?: ILogger
): Promise<{ provider: IBoundProfileProvider; expiresAt: number }> {
  const profileProvider = new ProfileProvider(
    superJson,
    profile,
    providerConfig,
    profileProviderConfig,
    config,
    events,
    fileSystem,
    crypto,
    fetchInstance,
    logger
  );
  const boundProfileProvider = await profileProvider.bind({
    // TODO: resolve security and parameters directly in bind?
    security: providerConfig.security,
    parameters: providerConfig.parameters,
  });
  const expiresAt =
    Math.floor(timers.now() / 1000) + config.superfaceCacheTimeout;

  return { provider: boundProfileProvider, expiresAt };
}

export type BindConfiguration = {
  security?: SecurityValues[];
  parameters?: Record<string, string>;
};

export class ProfileProvider {
  private profileId: string;
  private scope: string | undefined;
  private profileName: string;
  private providerJson?: ProviderJson;
  private readonly providersCachePath: string;
  private readonly log: LogFunction | undefined;

  constructor(
    /** Preloaded superJson instance */
    // TODO: Use superJson from events/Client?
    public readonly superJson: SuperJson,
    /** profile id, url, ast node or configuration instance */
<<<<<<< HEAD
    private profile: string | ProfileDocumentNode | ProfileConfiguration,
    // TODO: can thsi be something else than configuration?
=======
    private profile: ProfileDocumentNode,
>>>>>>> 34a908cf
    /** provider name, url or configuration instance */
    private provider: string | ProviderJson | ProviderConfiguration,
    private profileProviderConfig: ProfileProviderConfiguration,
    private config: IConfig,
    private events: Events,
    private readonly fileSystem: IFileSystem,
    private readonly crypto: ICrypto,
    private readonly fetchInstance: IFetch & Interceptable & AuthCache,
    private readonly logger?: ILogger,
    /** url or ast node */
    private map?: string | MapDocumentNode
  ) {
    this.profileId = profileAstId(this.profile);
    const [scopeOrProfileName, profileName] = this.profileId.split('/');
    if (profileName === undefined) {
      this.profileName = scopeOrProfileName;
    } else {
      this.scope = scopeOrProfileName;
      this.profileName = profileName;
    }
    this.providersCachePath = fileSystem.path.join(
      config.cachePath,
      'providers'
    );
    this.log = logger?.log(DEBUG_NAMESPACE);
  }

  /**
   * Binds the provider.
   *
   * This fetches the unspecified data (provider information and map ast) from registry.
   */
  public async bind(
    configuration?: BindConfiguration
  ): Promise<BoundProfileProvider> {
    const profileId = profileAstId(this.profile);

    // resolve provider from parameters or defer until later
    const resolvedProviderInfo = await this.resolveProviderInfo();
    let providerInfo = resolvedProviderInfo.providerInfo;
    const providerName = resolvedProviderInfo.providerName;
    const securityValues = this.resolveSecurityValues(
      providerName,
      configuration?.security
    );

    const thisProviderName =
      typeof this.provider === 'string' ? this.provider : this.provider.name;

    if (providerName !== thisProviderName) {
      throw providersDoNotMatchError(
        providerName,
        thisProviderName,
        'provider.json'
      );
    }

    // resolve map from parameters or defer until later
    const resolvedMapAst = await this.resolveMapAst(
      `${profileId}.${providerName}`
    );
    let mapAst = resolvedMapAst.mapAst;
    const mapVariant =
      this.profileProviderConfig.variant ?? resolvedMapAst.mapVariant;
    const mapRevision =
      this.profileProviderConfig.revision ?? resolvedMapAst.mapRevision;

    // resolve map ast using bind and fill in provider info if not specified
    if (mapAst === undefined) {
      this.log?.('Fetching map from store');
      // throw error when we have remote map and local provider
      if (providerInfo) {
        throw localProviderAndRemoteMapError(providerName, this.profileId);
      }
      const fetchResponse = await fetchBind(
        {
          profileId:
            profileId +
            `@${this.profile.header.version.major}.${this.profile.header.version.minor}.${this.profile.header.version.patch}`,
          provider: providerName,
          mapVariant,
          mapRevision,
        },
        this.config,
        this.crypto,
        this.fetchInstance,
        this.logger
      );

      providerInfo ??= fetchResponse.provider;
      await this.writeProviderCache(providerInfo);
      this.providerJson = providerInfo;
      mapAst = fetchResponse.mapAst;
      // If we don't have a map (probably due to validation issue) we try to get map source and parse it on our own
      if (!mapAst) {
        const version = `${this.profile.header.version.major}.${this.profile.header.version.minor}.${this.profile.header.version.patch}`;
        const mapId =
          mapVariant !== undefined
            ? `${profileId}.${providerName}.${mapVariant}@${version}`
            : `${profileId}.${providerName}@${version}`;
        const mapSource = await fetchMapSource(
          mapId,
          this.config,
          this.crypto,
          this.fetchInstance,
          this.logger
        );

        mapAst = await Parser.parseMap(
          mapSource,
          mapId,
          {
            profileName: this.profile.header.name,
            scope: this.profile.header.scope,
            providerName,
          },
          this.config.cachePath,
          this.config.cache,
          this.fileSystem
        );
      }
    } else if (providerInfo === undefined) {
      // resolve only provider info if map is specified locally
      providerInfo = await this.cacheProviderInfo(providerName);
    }

    if (providerName !== mapAst.header.provider) {
      throw providersDoNotMatchError(
        mapAst.header.provider,
        providerName,
        'map'
      );
    }

    const securityConfiguration = resolveSecurityConfiguration(
      providerInfo.securitySchemes ?? [],
      securityValues,
      providerName
    );

    return new BoundProfileProvider(
      this.profile,
      mapAst,
      providerInfo,
      this.config,
      {
        services: new ServiceSelector(
          providerInfo.services,
          providerInfo.defaultService
        ),
        profileProviderSettings:
          this.superJson.normalized.profiles[profileId]?.providers[
            providerInfo.name
          ],
        security: securityConfiguration,
        parameters: this.resolveIntegrationParameters(
          providerInfo,
          configuration?.parameters ??
            this.superJson.normalized.providers[providerInfo.name]?.parameters
        ),
      },
      this.crypto,
      this.fetchInstance,
      this.logger,
      this.events
    );
  }

  private resolveIntegrationParameters(
    providerJson: ProviderJson,
    superJsonParameters?: Record<string, string>
  ): Record<string, string> | undefined {
    if (superJsonParameters === undefined) {
      return undefined;
    }

    const providerJsonParameters = providerJson.parameters || [];
    if (
      Object.keys(superJsonParameters).length !== 0 &&
      providerJsonParameters.length === 0
    ) {
      console.warn(
        'Warning: Super.json defines integration parameters but provider.json does not'
      );
    }
    const result: Record<string, string> = {};

    const preparedParameters = prepareProviderParameters(
      providerJson.name,
      providerJsonParameters
    );

    // Resolve parameters defined in super.json
    for (const [key, value] of Object.entries(superJsonParameters)) {
      const providerJsonParameter = providerJsonParameters.find(
        parameter => parameter.name === key
      );
      // If value name and prepared value equals we are dealing with unset env
      if (
        providerJsonParameter &&
        preparedParameters[providerJsonParameter.name] === value
      ) {
        if (providerJsonParameter.default !== undefined) {
          result[key] = providerJsonParameter.default;
        }
      }

      // Use original value
      if (!result[key]) {
        result[key] = value;
      }
    }

    // Resolve parameters which are missing in super.json and have default value
    for (const parameter of providerJsonParameters) {
      if (
        result[parameter.name] === undefined &&
        parameter.default !== undefined
      ) {
        result[parameter.name] = parameter.default;
      }
    }

    return result;
  }

  private async cacheProviderInfo(providerName: string): Promise<ProviderJson> {
    const errors: Error[] = [];
    if (this.providerJson === undefined) {
      const providerCachePath = this.fileSystem.path.join(
        this.providersCachePath,
        providerName
      );
      // If we don't have provider info, we first try to fetch it from the registry
      try {
        this.providerJson = await fetchProviderInfo(
          providerName,
          this.config,
          this.crypto,
          this.fetchInstance,
          this.logger
        );
        await this.writeProviderCache(this.providerJson);
      } catch (error) {
        this.log?.(
          `Failed to fetch provider.json for ${providerName}: %O`,
          error
        );
        errors.push(error);
      }

      // If we can't fetch provider info from registry, we try to read it from cache
      if (this.providerJson === undefined) {
        const providerJsonFile = await this.fileSystem.readFile(
          providerCachePath
        );
        if (providerJsonFile.isErr()) {
          this.log?.(
            `Failed to read cached provider.json for ${providerName}`,
            providerJsonFile.error
          );
          errors.push(providerJsonFile.error);
        } else {
          this.providerJson = assertProviderJson(
            JSON.parse(providerJsonFile.value)
          );
        }
      }
    }

    if (this.providerJson === undefined) {
      throw new UnexpectedError(
        'Failed to fetch provider.json or load it from cache.',
        errors
      );
    }

    return this.providerJson;
  }

  private async writeProviderCache(providerJson: ProviderJson): Promise<void> {
    const providerCachePath = this.fileSystem.path.join(
      this.providersCachePath,
      `${providerJson.name}.json`
    );
    if (this.config.cache === true) {
      try {
        await this.fileSystem.mkdir(this.providersCachePath, {
          recursive: true,
        });
        await this.fileSystem.writeFile(
          providerCachePath,
          JSON.stringify(providerJson, undefined, 2)
        );
      } catch (error) {
        this.log?.(
          `Failed to cache provider.json for ${providerJson.name}: %O`,
          error
        );
      }
    }
  }

  private async resolveProviderInfo(): Promise<{
    providerInfo?: ProviderJson;
    providerName: string;
  }> {
    let resolveInput = this.provider;
    if (resolveInput instanceof ProviderConfiguration) {
      resolveInput = resolveInput.name;
    }

    const providerInfo = await ProfileProvider.resolveValue<ProviderJson>(
      resolveInput,
      async fileContents => JSON.parse(fileContents) as ProviderJson, // TODO: validate
      providerName => {
        const providerSettings =
          this.superJson.normalized.providers[providerName];
        if (providerSettings?.file !== undefined) {
          // local file is resolved
          return (
            FILE_URI_PROTOCOL +
            this.superJson.resolvePath(providerSettings.file)
          );
        } else {
          // local file not specified
          return undefined;
        }
      },
      this.fileSystem
    );

    let providerName;
    if (providerInfo === undefined) {
      // if the providerInfo is undefined then this must be a string that resolveValue returned undefined for.
      forceCast<string>(resolveInput);

      providerName = resolveInput;
    } else {
      providerName = providerInfo.name;
    }

    return { providerInfo, providerName };
  }

  private async resolveMapAst(mapId: string): Promise<{
    mapAst?: MapDocumentNode;
    mapVariant?: string;
    mapRevision?: string;
  }> {
    const mapInfo: { mapVariant?: string; mapRevision?: string } = {};
    const [, providerName] = mapId.split('.');
    const mapAst = await ProfileProvider.resolveValue<MapDocumentNode>(
      this.map ?? mapId,
      async (fileContents, fileName) => {
        // If we have source, we parse
        if (fileName !== undefined && isMapFile(fileName)) {
          return Parser.parseMap(
            fileContents,
            fileName,
            {
              profileName: this.profileName,
              providerName,
              scope: this.scope,
            },
            this.config.cachePath,
            this.config.cache,
            this.fileSystem
          );
        }

        // Otherwise we return parsed
        return assertMapDocumentNode(JSON.parse(fileContents));
      },
      mapId => {
        const [profileId, providerName] = mapId.split('.');
        const profileProviderSettings =
          this.superJson.normalized.profiles[profileId].providers[providerName];

        if (profileProviderSettings === undefined) {
          return undefined;
        } else if ('file' in profileProviderSettings) {
          return (
            FILE_URI_PROTOCOL +
            this.superJson.resolvePath(profileProviderSettings.file)
          );
        } else {
          mapInfo.mapVariant = profileProviderSettings.mapVariant;
          mapInfo.mapRevision = profileProviderSettings.mapRevision;

          return undefined;
        }
      },
      this.fileSystem,
      ['.ast.json', '']
    );

    return {
      mapAst,
      ...mapInfo,
    };
  }

  /**
   * Returns the value resolved from the input.
   *
   * The recognized input values are:
   * * The value itself, returned straight away
   * * `undefined`, returned straight away
   * * File URI that is read and the contents are passed to the `parseFile` function
   * * For other values `unpackNested(input)` is called recursively
   */
  private static async resolveValue<T>(
    input: T | string | undefined,
    parseFile: (contents: string, fileName?: string) => Promise<T>,
    unpackNested: (input: string) => T | string | undefined,
    fileSystem: IFileSystem,
    extensions: string[] = [''],
    log?: LogFunction
  ): Promise<T | undefined> {
    if (typeof input === 'string') {
      if (isFileURIString(input)) {
        const fileName = input.slice(FILE_URI_PROTOCOL.length);
        log?.('Resolving input as file:', fileName);

        // read in files
        let contents, fileNameWithExtension;
        for (const extension of extensions) {
          fileNameWithExtension = fileName + extension;
          contents = await fileSystem.readFile(fileNameWithExtension);
          if (contents.isOk()) {
            break;
          }
        }

        if (contents === undefined || contents.isErr()) {
          throw referencedFileNotFoundError(fileName, extensions);
        }

        return parseFile(contents.value, fileNameWithExtension);
      } else {
        // TODO: detect remote url and fetch it, or call a callback?
        log?.('Resolving input as nested value: %O', input);
        // unpack nested and recursively process them
        const nested = unpackNested(input);

        return ProfileProvider.resolveValue(
          nested,
          parseFile,
          unpackNested,
          fileSystem,
          extensions
        );
      }
    } else {
      // return undefined and T
      return input;
    }
  }

  /**
   * Resolves auth variables by applying the provided overlay over the base variables.
   *
   * The base variables come from super.json
   */
  private resolveSecurityValues(
    providerName: string,
    overlay?: SecurityValues[]
  ): SecurityValues[] {
    const base: SecurityValues[] =
      this.superJson.normalized.providers[providerName]?.security ?? [];

    if (overlay !== undefined) {
      return mergeSecurity(base, overlay);
    }

    return base;
  }
}<|MERGE_RESOLUTION|>--- conflicted
+++ resolved
@@ -96,14 +96,10 @@
     /** Preloaded superJson instance */
     // TODO: Use superJson from events/Client?
     public readonly superJson: SuperJson,
-    /** profile id, url, ast node or configuration instance */
-<<<<<<< HEAD
-    private profile: string | ProfileDocumentNode | ProfileConfiguration,
+    /** profile ast node */
+    private profile: ProfileDocumentNode,
+    /** provider name, url or configuration instance */
     // TODO: can thsi be something else than configuration?
-=======
-    private profile: ProfileDocumentNode,
->>>>>>> 34a908cf
-    /** provider name, url or configuration instance */
     private provider: string | ProviderJson | ProviderConfiguration,
     private profileProviderConfig: ProfileProviderConfiguration,
     private config: IConfig,
