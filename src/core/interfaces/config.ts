export interface IConfig {
  cachePath: string;
  disableReporting: boolean;
  metricDebounceTimeMax: number;
  metricDebounceTimeMin: number;
  sandboxTimeout: number;
  sdkAuthToken?: string;
  superfaceApiUrl: string;
  superfaceCacheTimeout: number;
  superfacePath: string;
<<<<<<< HEAD
  debug: boolean;
=======
  cache: boolean;
>>>>>>> aa6619fc
}<|MERGE_RESOLUTION|>--- conflicted
+++ resolved
@@ -8,9 +8,6 @@
   superfaceApiUrl: string;
   superfaceCacheTimeout: number;
   superfacePath: string;
-<<<<<<< HEAD
   debug: boolean;
-=======
   cache: boolean;
->>>>>>> aa6619fc
 }