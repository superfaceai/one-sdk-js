--- conflicted
+++ resolved
@@ -1,9 +1,6 @@
 import {
   assertMapDocumentNode,
-<<<<<<< HEAD
-=======
   assertProviderJson,
->>>>>>> 497fa662
   isProviderJson,
   MapDocumentNode,
   ProviderJson,
@@ -89,7 +86,7 @@
 
 function parseBindResponse(input: unknown): {
   provider: ProviderJson;
-  mapAst: MapDocumentNode;
+  mapAst: MapDocumentNode | undefined;
 } {
   function assertProperties(
     obj: unknown
@@ -106,9 +103,16 @@
 
   assertProperties(input);
 
+  let mapAst: MapDocumentNode | undefined;
+  try {
+    mapAst = assertMapDocumentNode(JSON.parse(input.map_ast));
+  } catch (error) {
+    mapAst = undefined;
+  }
+
   return {
     provider: assertProviderJson(input.provider),
-    mapAst: assertMapDocumentNode(JSON.parse(input.map_ast)),
+    mapAst,
   };
 }
 
@@ -140,25 +144,8 @@
       map_revision: request.mapRevision,
     },
   });
-<<<<<<< HEAD
 
-  if (!bindResponseValidator.check(body)) {
-    throw new UnexpectedError('Registry responded with invalid body');
-  }
-
-  //Check map
-  let mapAst: MapDocumentNode | undefined = undefined;
-  try {
-    mapAst = assertMapDocumentNode(JSON.parse(body.map_ast));
-  } catch (error) {
-    registryDebug('Binding SDK to registry ended up with map validation issue');
-    mapAst = undefined;
-  }
-
-  return {
-    provider: body.provider,
-    mapAst,
-  };
+  return parseBindResponse(body);
 }
 
 export async function fetchMapSource(mapId: string): Promise<string> {
@@ -177,8 +164,4 @@
   });
 
   return body as string;
-=======
-
-  return parseBindResponse(body);
->>>>>>> 497fa662
 }