--- conflicted
+++ resolved
@@ -565,12 +565,8 @@
         );
       });
 
-<<<<<<< HEAD
       // TODO: Skipped for now - files are loaded differently now
-      it.skip('throws error when map is provided localy but provider is not', async () => {
-=======
       it('returns new BoundProfileProvider when map is provided localy but provider is not', async () => {
->>>>>>> d1515695
         mocked(fetchBind).mockResolvedValue(mockFetchResponse);
         //normalized is getter on SuperJson - unable to mock or spy on
         Object.assign(mockSuperJson, {
