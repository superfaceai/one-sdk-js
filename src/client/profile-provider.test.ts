import {
  ApiKeyPlacement,
  AstMetadata,
  HttpScheme,
  MapDocumentNode,
  OnFail,
  ProfileDocumentNode,
  ProviderJson,
  SecurityType,
} from '@superfaceai/ast';
import { promises as fsp } from 'fs';
import { mocked } from 'ts-jest/utils';

import { localProviderAndRemoteMapError } from '../internal/errors.helpers';
import { MapInterpreter } from '../internal/interpreter/map-interpreter';
import { MapASTError } from '../internal/interpreter/map-interpreter.errors';
import { ProfileParameterValidator } from '../internal/interpreter/profile-parameter-validator';
import {
  InputValidationError,
  ResultValidationError,
} from '../internal/interpreter/profile-parameter-validator.errors';
import { Parser } from '../internal/parser';
import { SuperJson } from '../internal/superjson';
import * as SuperJsonMutate from '../internal/superjson/mutate';
import { err, ok } from '../lib';
import { ServiceSelector } from '../lib/services';
import { SuperfaceClient } from './client';
import { ProfileConfiguration } from './profile';
import { BoundProfileProvider, ProfileProvider } from './profile-provider';
import { ProviderConfiguration } from './provider';
import { fetchBind, fetchMapSource, fetchProviderInfo } from './registry';

//Mock ProfileParameterValidator
jest.mock('../internal/interpreter/profile-parameter-validator');

//Mock interpreter
jest.mock('../internal/interpreter/map-interpreter');

//Mock registry
jest.mock('./registry');

//Mock parser
jest.mock('../internal/parser');

//Mock fs
jest.mock('fs', () => ({
  ...jest.requireActual<Record<string, unknown>>('fs'),
  promises: {
    readFile: jest.fn(),
  },
}));

//MockClient
jest.mock('./client');

//Mock super json
const mockResolvePath = jest.fn();
jest.mock('../internal/superjson', () => ({
  ...jest.requireActual<Record<string, unknown>>('../internal/superjson'),
  SuperJson: jest.fn().mockImplementation(() => {
    return { resolvePath: mockResolvePath };
  }),
}));

describe('profile provider', () => {
  const astMetadata: AstMetadata = {
    sourceChecksum: 'checksum',
    astVersion: {
      major: 1,
      minor: 0,
      patch: 0,
    },
    parserVersion: {
      major: 1,
      minor: 0,
      patch: 0,
    },
  };

  const mockMapDocument: MapDocumentNode = {
    astMetadata,
    kind: 'MapDocument',
    header: {
      kind: 'MapHeader',
      profile: {
        name: 'different-test-profile',
        scope: 'some-map-scope',
        version: {
          major: 1,
          minor: 0,
          patch: 0,
        },
      },
      provider: 'test',
    },
    definitions: [],
  };

  const mockProfileDocument: ProfileDocumentNode = {
    astMetadata,
    kind: 'ProfileDocument',
    header: {
      kind: 'ProfileHeader',
      name: 'test-profile',
      version: {
        major: 1,
        minor: 0,
        patch: 0,
      },
    },
    definitions: [],
  };

  const mockProviderJson: ProviderJson = {
    name: 'test',
    services: [{ id: 'test-service', baseUrl: 'service/base/url' }],
    securitySchemes: [
      {
        type: SecurityType.HTTP,
        id: 'basic',
        scheme: HttpScheme.BASIC,
      },
      {
        id: 'api',
        type: SecurityType.APIKEY,
        in: ApiKeyPlacement.HEADER,
        name: 'Authorization',
      },
      {
        id: 'bearer',
        type: SecurityType.HTTP,
        scheme: HttpScheme.BEARER,
        bearerFormat: 'some',
      },
      {
        id: 'digest',
        type: SecurityType.HTTP,
        scheme: HttpScheme.DIGEST,
      },
    ],
    defaultService: 'test-service',
  };

  const mockProviderConfiguration: ProviderConfiguration =
    new ProviderConfiguration('test', [
      {
        username: 'test-username',
        id: 'basic',
        password: 'test-password',
      },
      {
        id: 'api',
        apikey: 'test-api-key',
      },
      {
        id: 'bearer',
        token: 'test-token',
      },
      {
        id: 'digest',
<<<<<<< HEAD
        username: 'test-digest-username',
=======
        username: 'test-digest-user',
>>>>>>> 909b7b1f
        password: 'test-digest-password',
      },
    ]);

  afterEach(() => {
    jest.resetAllMocks();
  });

  describe('BoundProfileProvider', () => {
    describe('when performing', () => {
      it('returns correct object', async () => {
        const validateSpy = jest
          .spyOn(ProfileParameterValidator.prototype, 'validate')
          .mockReturnValue(ok(undefined));
        const performSpy = jest
          .spyOn(MapInterpreter.prototype, 'perform')
          .mockResolvedValue(ok('test'));

        const mockBoundProfileProvider = new BoundProfileProvider(
          mockProfileDocument,
          mockMapDocument,
          'test',
          {
            services: ServiceSelector.withDefaultUrl('test/url'),
            security: [],
          }
        );

        await expect(
          mockBoundProfileProvider.perform<undefined, string>('test-usecase')
        ).resolves.toEqual(ok('test'));

        expect(validateSpy).toHaveBeenCalledTimes(2);
        expect(validateSpy).toHaveBeenNthCalledWith(
          1,
          undefined,
          'input',
          'test-usecase'
        );
        expect(validateSpy).toHaveBeenNthCalledWith(
          2,
          'test',
          'result',
          'test-usecase'
        );

        expect(performSpy).toHaveBeenCalledTimes(1);
        expect(performSpy).toHaveBeenCalledWith(mockMapDocument);
      });

      it('returns error when input is not valid', async () => {
        const validateSpy = jest
          .spyOn(ProfileParameterValidator.prototype, 'validate')
          .mockReturnValue(err(new InputValidationError()));
        const performSpy = jest.spyOn(MapInterpreter.prototype, 'perform');

        const mockBoundProfileProvider = new BoundProfileProvider(
          mockProfileDocument,
          mockMapDocument,
          'test',
          {
            services: ServiceSelector.withDefaultUrl('test/url'),
            security: [],
          }
        );

        await expect(
          mockBoundProfileProvider.perform<undefined, string>('test-usecase')
        ).resolves.toEqual(err(new InputValidationError()));

        expect(validateSpy).toHaveBeenCalledTimes(1);
        expect(validateSpy).toHaveBeenCalledWith(
          undefined,
          'input',
          'test-usecase'
        );

        expect(performSpy).not.toHaveBeenCalled();
      });

      it('returns error when result is not valid', async () => {
        const validateSpy = jest
          .spyOn(ProfileParameterValidator.prototype, 'validate')
          .mockReturnValueOnce(ok(undefined))
          .mockReturnValueOnce(err(new ResultValidationError()));
        const performSpy = jest
          .spyOn(MapInterpreter.prototype, 'perform')
          .mockResolvedValue(ok('test'));

        const mockBoundProfileProvider = new BoundProfileProvider(
          mockProfileDocument,
          mockMapDocument,
          'test',
          {
            services: ServiceSelector.withDefaultUrl('test/url'),
            security: [],
          }
        );

        await expect(
          mockBoundProfileProvider.perform<undefined, string>('test-usecase')
        ).resolves.toEqual(err(new ResultValidationError()));

        expect(validateSpy).toHaveBeenCalledTimes(2);
        expect(validateSpy).toHaveBeenNthCalledWith(
          1,
          undefined,
          'input',
          'test-usecase'
        );
        expect(validateSpy).toHaveBeenNthCalledWith(
          2,
          'test',
          'result',
          'test-usecase'
        );

        expect(performSpy).toHaveBeenCalledTimes(1);
        expect(performSpy).toHaveBeenCalledWith(mockMapDocument);
      });

      it('returns error when there is an error during interpreter perform', async () => {
        const validateSpy = jest
          .spyOn(ProfileParameterValidator.prototype, 'validate')
          .mockReturnValue(ok(undefined));
        const performSpy = jest
          .spyOn(MapInterpreter.prototype, 'perform')
          .mockResolvedValue(err(new MapASTError('test-error')));

        const mockBoundProfileProvider = new BoundProfileProvider(
          mockProfileDocument,
          mockMapDocument,
          'test',
          {
            services: ServiceSelector.withDefaultUrl('test/url'),
            security: [],
            profileProviderSettings: {
              defaults: {
                test: {
                  input: { t: 't' },
                  retryPolicy: { kind: OnFail.NONE },
                },
              },
            },
          }
        );
        await expect(
          mockBoundProfileProvider.perform<undefined, string>('test')
        ).resolves.toEqual(err(new MapASTError('test-error')));

        expect(validateSpy).toHaveBeenCalledTimes(1);
        expect(validateSpy).toHaveBeenCalledWith({ t: 't' }, 'input', 'test');

        expect(performSpy).toHaveBeenCalledTimes(1);
        expect(performSpy).toHaveBeenCalledWith(mockMapDocument);
      });
    });
  });

  describe('ProfileProvider', () => {
    describe('when binding', () => {
      const mockSuperfacClient = new SuperfaceClient();
      const mockFetchResponse = {
        provider: mockProviderJson,
        mapAst: mockMapDocument,
      };
      const mockSuperJson = new SuperJson({
        profiles: {
          ['test-profile']: {
            version: '1.0.0',
            defaults: {},
            providers: {},
          },
        },
        providers: {},
      });
      const expectedBoundProfileProvider = {
        profileAst: mockProfileDocument,
        mapAst: mockMapDocument,
        providerName: mockProviderJson.name,
        configuration: {
          services: new ServiceSelector(
            [{ id: 'test-service', baseUrl: 'service/base/url' }],
            'test-service'
          ),
          security: [
            {
              id: 'basic',
              type: SecurityType.HTTP,
              scheme: HttpScheme.BASIC,
              username: 'test-username',
              password: 'test-password',
            },
            {
              id: 'api',
              type: SecurityType.APIKEY,
              apikey: 'test-api-key',
            },
            {
              id: 'bearer',
              type: SecurityType.HTTP,
              scheme: HttpScheme.BEARER,
              token: 'test-token',
            },
            {
              id: 'digest',
              type: SecurityType.HTTP,
              scheme: HttpScheme.DIGEST,
<<<<<<< HEAD
              username: 'test-digest-username',
=======
              username: 'test-digest-user',
>>>>>>> 909b7b1f
              password: 'test-digest-password',
            },
          ],
        },
      };

      it('returns new BoundProfileProvider with integration parameters', async () => {
        const mockProviderJsonWithParameters: ProviderJson = {
          name: 'test',
          services: [{ id: 'test-service', baseUrl: 'service/base/url' }],
          securitySchemes: [
            {
              type: SecurityType.HTTP,
              id: 'basic',
              scheme: HttpScheme.BASIC,
            },
            {
              id: 'api',
              type: SecurityType.APIKEY,
              in: ApiKeyPlacement.HEADER,
              name: 'Authorization',
            },
            {
              id: 'bearer',
              type: SecurityType.HTTP,
              scheme: HttpScheme.BEARER,
              bearerFormat: 'some',
            },
            {
              id: 'digest',
              type: SecurityType.HTTP,
              scheme: HttpScheme.DIGEST,
            },
          ],
          defaultService: 'test-service',
          parameters: [
            {
              name: 'first',
              description: 'first test value',
            },
            {
              name: 'second',
            },
            {
              name: 'third',
              default: 'third-default',
            },
            {
              name: 'fourth',
              default: 'fourth-default',
            },
          ],
        };
        mocked(fetchBind).mockResolvedValue({
          provider: mockProviderJsonWithParameters,
          mapAst: mockMapDocument,
        });
        //normalized is getter on SuperJson - unable to mock or spy on
        Object.assign(mockSuperJson, {
          normalized: {
            profiles: {
              ['test-profile']: {
                version: '1.0.0',
                defaults: {},
                providers: {},
              },
            },
            providers: {
              test: {
                security: [],
                parameters: {
                  first: 'plain value',
                  second: '$TEST_SECOND', //unset env value without default
                  third: '$TEST_THIRD', //unset env value with default
                  //fourth is missing - should be resolved to its default
                },
              },
            },
          },
        });
        const mockProfileProvider = new ProfileProvider(
          mockSuperJson,
          mockProfileDocument,
          mockProviderConfiguration,
          mockSuperfacClient
        );

        const result = await mockProfileProvider.bind();

        expect(result.configuration.parameters).toEqual({
          first: 'plain value',
          second: '$TEST_SECOND',
          third: 'third-default',
          fourth: 'fourth-default',
        });

        expect(result).toMatchObject(expectedBoundProfileProvider);
      });

      it('returns new BoundProfileProvider', async () => {
        mocked(fetchBind).mockResolvedValue(mockFetchResponse);
        //normalized is getter on SuperJson - unable to mock or spy on
        Object.assign(mockSuperJson, {
          normalized: {
            profiles: {
              ['test-profile']: {
                version: '1.0.0',
                defaults: {},
                providers: {},
              },
            },
            providers: {
              test: {
                security: [],
              },
            },
          },
        });
        const mockProfileProvider = new ProfileProvider(
          mockSuperJson,
          mockProfileDocument,
          mockProviderConfiguration,
          mockSuperfacClient
        );

        const result = await mockProfileProvider.bind();

        expect(result).toMatchObject(expectedBoundProfileProvider);
      });

      it('returns new BoundProfileProvider use profile id', async () => {
        mocked(fetchBind).mockResolvedValue(mockFetchResponse);
        //normalized is getter on SuperJson - unable to mock or spy on
        Object.assign(mockSuperJson, {
          normalized: {
            profiles: {
              ['test-profile']: {
                version: '1.0.0',
                defaults: {},
                providers: {},
              },
            },
            providers: {
              test: {
                security: [],
              },
            },
          },
        });

        mocked(mockResolvePath).mockReturnValue('file://some/path/to');

        jest
          .spyOn(fsp, 'readFile')
          .mockResolvedValue(JSON.stringify(mockProfileDocument));

        const mockProfileProvider = new ProfileProvider(
          mockSuperJson,
          'test-profile',
          mockProviderConfiguration,
          mockSuperfacClient
        );

        const result = await mockProfileProvider.bind();

        expect(result).toMatchObject(expectedBoundProfileProvider);
      });

      it('returns new BoundProfileProvider use profile configuration', async () => {
        mocked(fetchBind).mockResolvedValue(mockFetchResponse);
        //normalized is getter on SuperJson - unable to mock or spy on
        Object.assign(mockSuperJson, {
          normalized: {
            profiles: {
              ['test-profile']: {
                version: '1.0.0',
                defaults: {},
                providers: {},
              },
            },
            providers: {
              test: {
                security: [],
              },
            },
          },
        });

        mocked(mockResolvePath).mockReturnValue('file://some/path/to');

        jest
          .spyOn(fsp, 'readFile')
          .mockResolvedValue(JSON.stringify(mockProfileDocument));

        const mockProfileProvider = new ProfileProvider(
          mockSuperJson,
          new ProfileConfiguration('test-profile', '1.0.0'),
          mockProviderConfiguration,
          mockSuperfacClient
        );

        const result = await mockProfileProvider.bind();

        expect(result).toMatchObject(expectedBoundProfileProvider);
      });

      it('returns new BoundProfileProvider get map source affter failed validation', async () => {
        const mockMapSource = 'test source';
        mocked(fetchBind).mockResolvedValue({
          provider: mockFetchResponse.provider,
          mapAst: undefined,
        });
        //normalized is getter on SuperJson - unable to mock or spy on
        Object.assign(mockSuperJson, {
          normalized: {
            profiles: {
              ['test-profile']: {
                version: '1.0.0',
                defaults: {},
                providers: {
                  test: {},
                },
              },
            },
            providers: {
              test: {
                security: [],
              },
            },
          },
        });

        mocked(fetchMapSource).mockResolvedValue(mockMapSource);

        jest
          .spyOn(Parser, 'parseMap')
          .mockResolvedValue(mockFetchResponse.mapAst);

        mocked(mockResolvePath).mockReturnValue('file://some/path/to');

        jest
          .spyOn(fsp, 'readFile')
          .mockResolvedValue(JSON.stringify(mockProfileDocument));

        const mockProfileProvider = new ProfileProvider(
          mockSuperJson,
          new ProfileConfiguration('test-profile', '1.0.0'),
          mockProviderConfiguration,
          mockSuperfacClient
        );

        const result = await mockProfileProvider.bind();

        expect(result).toMatchObject(expectedBoundProfileProvider);
      });

      it('returns new BoundProfileProvider load localy', async () => {
        mocked(fetchBind).mockResolvedValue(mockFetchResponse);
        //normalized is getter on SuperJson - unable to mock or spy on
        Object.assign(mockSuperJson, {
          normalized: {
            profiles: {
              ['test-profile']: {
                file: 'file://some/file',
                version: '1.0.0',
                defaults: {},
                providers: {
                  test: {
                    file: 'file://some/file',
                  },
                },
              },
            },
            providers: {
              test: {
                file: 'file://some/file',
                security: [],
              },
            },
          },
        });

        mocked(mockResolvePath).mockReturnValue('file://some/path/to');

        jest
          .spyOn(fsp, 'readFile')
          .mockResolvedValueOnce(JSON.stringify(mockProfileDocument))
          .mockResolvedValueOnce(JSON.stringify(mockProviderJson))
          .mockResolvedValueOnce(JSON.stringify(mockMapDocument));

        const mockProfileProvider = new ProfileProvider(
          mockSuperJson,
          'test-profile',
          mockProviderConfiguration,
          mockSuperfacClient
        );

        const result = await mockProfileProvider.bind();

        expect(result).toMatchObject(expectedBoundProfileProvider);
      });

      it('returns new BoundProfileProvider load localy and use map variant', async () => {
        mocked(fetchBind).mockResolvedValue(mockFetchResponse);
        //normalized is getter on SuperJson - unable to mock or spy on
        Object.assign(mockSuperJson, {
          normalized: {
            profiles: {
              ['test-profile']: {
                version: '1.0.0',
                defaults: {},
                providers: {
                  test: {
                    file: 'file://some/file',
                  },
                },
              },
            },
            providers: {
              test: {
                file: 'file://some/file',
                security: [],
              },
            },
          },
        });

        mocked(mockResolvePath).mockReturnValue('file://some/path/to');

        jest
          .spyOn(fsp, 'readFile')
          .mockResolvedValueOnce(JSON.stringify(mockProfileDocument))
          .mockResolvedValueOnce(JSON.stringify(mockProviderJson))
          .mockResolvedValueOnce(JSON.stringify(mockMapDocument));

        const mockProfileProvider = new ProfileProvider(
          mockSuperJson,
          'test-profile',
          mockProviderConfiguration,
          mockSuperfacClient
        );

        const result = await mockProfileProvider.bind();

        expect(result).toMatchObject(expectedBoundProfileProvider);
      });

      it('throws error without profile settings', async () => {
        mocked(fetchBind).mockResolvedValue(mockFetchResponse);
        //normalized is getter on SuperJson - unable to mock or spy on
        Object.assign(mockSuperJson, {
          normalized: {
            profiles: {},
            providers: {
              test: {
                file: 'file://some/file',
                security: [],
              },
            },
          },
        });

        mocked(mockResolvePath).mockReturnValue('file://some/path/to');

        jest
          .spyOn(fsp, 'readFile')
          .mockResolvedValueOnce(JSON.stringify(mockProfileDocument))
          .mockResolvedValueOnce(JSON.stringify(mockProviderJson))
          .mockResolvedValueOnce(JSON.stringify(mockMapDocument));

        const mockProfileProvider = new ProfileProvider(
          mockSuperJson,
          'test-profile',
          'test',
          mockSuperfacClient
        );
        await expect(mockProfileProvider.bind()).rejects.toThrow(
          'Hint: Profiles can be installed using the superface cli tool: `superface install --help` for more info'
        );
      });

      it('returns new BoundProfileProvider when map is provided locally but provider is not', async () => {
        mocked(fetchBind).mockResolvedValue(mockFetchResponse);
        //normalized is getter on SuperJson - unable to mock or spy on
        Object.assign(mockSuperJson, {
          normalized: {
            profiles: {
              ['test-profile']: {
                version: '1.0.0',
                defaults: {},
                providers: {
                  test: {
                    file: 'file://some/file',
                  },
                },
              },
            },
            providers: {},
          },
        });

        mocked(mockResolvePath).mockReturnValue('file://some/path/to');

        jest
          .spyOn(fsp, 'readFile')
          .mockResolvedValueOnce(JSON.stringify(mockProfileDocument))
          .mockResolvedValueOnce(JSON.stringify(mockMapDocument));

        mocked(fetchProviderInfo).mockResolvedValue(mockProviderJson);

        const mockProfileProvider = new ProfileProvider(
          mockSuperJson,
          'test-profile',
          mockProviderConfiguration,
          mockSuperfacClient
        );
        const result = await mockProfileProvider.bind();

        expect(result).toMatchObject(expectedBoundProfileProvider);
      });

      it('throws error when provider is provided locally but map is not', async () => {
        //normalized is getter on SuperJson - unable to mock or spy on
        Object.assign(mockSuperJson, {
          normalized: {
            profiles: {
              ['test-profile']: {
                version: '1.0.0',
                defaults: {},
                providers: {
                  test: {},
                },
              },
            },
            providers: {
              test: {
                file: 'file://some/file',
              },
            },
          },
        });

        mocked(mockResolvePath).mockReturnValue('file://some/path/to');

        jest
          .spyOn(fsp, 'readFile')
          .mockResolvedValueOnce(JSON.stringify(mockProfileDocument))
          .mockResolvedValueOnce(JSON.stringify(mockProviderJson));

        mocked(fetchProviderInfo).mockResolvedValue(mockProviderJson);

        const mockProfileProvider = new ProfileProvider(
          mockSuperJson,
          'test-profile',
          mockProviderConfiguration,
          mockSuperfacClient
        );

        await expect(() => mockProfileProvider.bind()).rejects.toThrow(
          localProviderAndRemoteMapError(
            mockProviderJson.name,
            mockProfileDocument.header.name
          )
        );
      });

      it('throws error without profile provider settings', async () => {
        mocked(fetchBind).mockResolvedValue(mockFetchResponse);
        //normalized is getter on SuperJson - unable to mock or spy on
        Object.assign(mockSuperJson, {
          normalized: {
            profiles: {
              ['test-profile']: {
                file: 'file://some/file',
                version: '1.0.0',
                defaults: {},
                providers: {},
              },
            },
            providers: {
              test: {
                security: [],
              },
            },
          },
        });

        mocked(mockResolvePath).mockReturnValue('file://some/path/to');

        jest
          .spyOn(fsp, 'readFile')
          .mockResolvedValueOnce(JSON.stringify(mockProfileDocument))
          .mockResolvedValueOnce(JSON.stringify(mockProviderJson))
          .mockResolvedValueOnce(JSON.stringify(mockMapDocument));

        const mockProfileProvider = new ProfileProvider(
          mockSuperJson,
          'test-profile',
          mockProviderConfiguration,
          mockSuperfacClient
        );
        const result = await mockProfileProvider.bind();

        expect(result).toMatchObject(expectedBoundProfileProvider);
      });

      it('returns new BoundProfileProvider with merged security', async () => {
        const mergeSecuritySpy = jest.spyOn(SuperJsonMutate, 'mergeSecurity');
        mergeSecuritySpy.mockReturnValue([
          {
            username: 'test-username',
            id: 'basic',
            password: 'test-password',
          },
          {
            id: 'api',
            apikey: 'test-api-key',
          },
          {
            id: 'bearer',
            token: 'test-token',
          },
          {
            id: 'digest',
<<<<<<< HEAD
            username: 'test-digest-username',
=======
            username: 'test-digest-user',
>>>>>>> 909b7b1f
            password: 'test-digest-password',
          },
        ]);
        mocked(fetchBind).mockResolvedValue(mockFetchResponse);

        //normalized is getter on SuperJson - unable to mock or spy on
        Object.assign(mockSuperJson, {
          normalized: {
            profiles: {
              ['test-profile']: {
                version: '1.0.0',
                defaults: {},
                providers: {},
              },
            },
            providers: {
              test: {
                security: [],
              },
            },
          },
        });
        const mockProfileProvider = new ProfileProvider(
          mockSuperJson,
          mockProfileDocument,
          mockProviderConfiguration,
          mockSuperfacClient
        );

        const result = await mockProfileProvider.bind({ security: [] });

        expect(result).toMatchObject(expectedBoundProfileProvider);
        mergeSecuritySpy.mockRestore();
      });

      it('throws error when could not find scheme', async () => {
        //normalized is getter on SuperJson - unable to mock or spy on
        Object.assign(mockSuperJson, {
          normalized: {
            profiles: {
              ['test-profile']: {
                version: '1.0.0',
                defaults: {},
                providers: {
                  test: {},
                },
              },
            },
            providers: {
              test: {
                security: [
                  {
                    username: 'test-username',
                    id: 'made-up-id',
                    password: 'test-password',
                  },
                ],
              },
            },
          },
        });

        mocked(fetchBind).mockResolvedValue(mockFetchResponse);

        const mockProfileProvider = new ProfileProvider(
          mockSuperJson,
          mockProfileDocument,
          'test',
          mockSuperfacClient
        );

        await expect(mockProfileProvider.bind()).rejects.toThrow(
          `The provider definition for "test" defines these security schemes: basic, api, bearer, digest
but a secret value was provided for security scheme: made-up-id`
        );
      });

      it('throws error on invalid api key scheme', async () => {
        //normalized is getter on SuperJson - unable to mock or spy on
        Object.assign(mockSuperJson, {
          normalized: {
            profiles: {
              ['test-profile']: {
                version: '1.0.0',
                defaults: {},
                providers: {
                  test: {},
                },
              },
            },
            providers: {
              test: {
                security: [
                  {
                    id: 'api',
                    password: 'test-password',
                  },
                ],
              },
            },
          },
        });

        mocked(fetchBind).mockResolvedValue(mockFetchResponse);

        const mockProfileProvider = new ProfileProvider(
          mockSuperJson,
          mockProfileDocument,
          'test',
          mockSuperfacClient
        );

        await expect(mockProfileProvider.bind()).rejects.toThrow(
          `The provided security values with id "api" have keys: password
but apiKey scheme requires: apikey`
        );
      });

      it('throws error on invalid basic auth scheme', async () => {
        //normalized is getter on SuperJson - unable to mock or spy on
        Object.assign(mockSuperJson, {
          normalized: {
            profiles: {
              ['test-profile']: {
                version: '1.0.0',
                defaults: {},
                providers: {
                  test: {},
                },
              },
            },
            providers: {
              test: {
                security: [
                  {
                    id: 'basic',
                    password: 'test-password',
                  },
                ],
              },
            },
          },
        });

        mocked(fetchBind).mockResolvedValue(mockFetchResponse);

        const mockProfileProvider = new ProfileProvider(
          mockSuperJson,
          mockProfileDocument,
          'test',
          mockSuperfacClient
        );

        await expect(mockProfileProvider.bind()).rejects.toThrow(
          `The provided security values with id "basic" have keys: password
but http scheme requires: username, password`
        );
      });

      it('throws error on invalid bearer auth scheme', async () => {
        //normalized is getter on SuperJson - unable to mock or spy on
        Object.assign(mockSuperJson, {
          normalized: {
            profiles: {
              ['test-profile']: {
                version: '1.0.0',
                defaults: {},
                providers: {
                  test: {},
                },
              },
            },
            providers: {
              test: {
                security: [
                  {
                    id: 'bearer',
                    password: 'test-password',
                  },
                ],
              },
            },
          },
        });

        mocked(fetchBind).mockResolvedValue(mockFetchResponse);

        const mockProfileProvider = new ProfileProvider(
          mockSuperJson,
          mockProfileDocument,
          'test',
          mockSuperfacClient
        );

        await expect(mockProfileProvider.bind()).rejects.toThrow(
          `The provided security values with id "bearer" have keys: password
but http scheme requires: token`
        );
      });

      it('throws error on invalid digest auth scheme', async () => {
        //normalized is getter on SuperJson - unable to mock or spy on
        Object.assign(mockSuperJson, {
          normalized: {
            profiles: {
              ['test-profile']: {
                version: '1.0.0',
                defaults: {},
                providers: {
                  test: {},
                },
              },
            },
            providers: {
              test: {
                security: [
                  {
                    id: 'digest',
                    password: 'test-password',
                  },
                ],
              },
            },
          },
        });

        mocked(fetchBind).mockResolvedValue(mockFetchResponse);

        const mockProfileProvider = new ProfileProvider(
          mockSuperJson,
          mockProfileDocument,
          'test',
          mockSuperfacClient
        );

        await expect(mockProfileProvider.bind()).rejects.toThrow(
          `The provided security values with id "digest" have keys: password
but http scheme requires: digest`
        );
      });

      it('throws when super.json and provider.json provider names do not match', async () => {
        mocked(fetchBind).mockResolvedValue(mockFetchResponse);
        // normalized is getter on SuperJson - unable to mock or spy on
        Object.assign(mockSuperJson, {
          normalized: {
            profiles: {
              ['test-profile']: {
                file: 'file://some/profile/file',
                version: '1.0.0',
                defaults: {},
                providers: {
                  test: {
                    file: 'file://some/map/file',
                  },
                },
              },
            },
            providers: {
              'test-boop': {
                file: 'file://some/provider/file',
                security: [],
              },
            },
          },
        });

        mocked(mockResolvePath).mockReturnValue('file://some/path/to');

        jest
          .spyOn(fsp, 'readFile')
          .mockResolvedValueOnce(JSON.stringify(mockProfileDocument))
          .mockResolvedValueOnce(JSON.stringify(mockProviderJson))
          .mockResolvedValueOnce(JSON.stringify(mockMapDocument));

        const providerConfiguration = new ProviderConfiguration(
          'test-boop',
          []
        );

        const mockProfileProvider = new ProfileProvider(
          mockSuperJson,
          'test-profile',
          providerConfiguration,
          mockSuperfacClient
        );

        await expect(mockProfileProvider.bind()).rejects.toThrow(
          'Provider name in provider.json does not match provider name in configuration'
        );
      });

      it('throws when super.json and map provider names do not match', async () => {
        mocked(fetchBind).mockResolvedValue(mockFetchResponse);
        // normalized is getter on SuperJson - unable to mock or spy on
        Object.assign(mockSuperJson, {
          normalized: {
            profiles: {
              ['test-profile']: {
                file: 'file://some/profile/file',
                version: '1.0.0',
                defaults: {},
                providers: {
                  test: {
                    file: 'file://some/map/file',
                  },
                },
              },
            },
            providers: {
              test: {
                file: 'file://some/provider/file',
                security: [],
              },
            },
          },
        });

        const mockMapDocumentBoop: MapDocumentNode = {
          astMetadata,
          kind: 'MapDocument',
          header: {
            kind: 'MapHeader',
            profile: {
              name: 'different-test-profile',
              scope: 'some-map-scope',
              version: {
                major: 1,
                minor: 0,
                patch: 0,
              },
            },
            provider: 'test-boop',
          },
          definitions: [],
        };

        mocked(mockResolvePath).mockReturnValue('file://some/path/to');

        jest
          .spyOn(fsp, 'readFile')
          .mockResolvedValueOnce(JSON.stringify(mockProfileDocument))
          .mockResolvedValueOnce(JSON.stringify(mockProviderJson))
          .mockResolvedValueOnce(JSON.stringify(mockMapDocumentBoop));

        const mockProfileProvider = new ProfileProvider(
          mockSuperJson,
          'test-profile',
          mockProviderConfiguration,
          mockSuperfacClient
        );

        await expect(mockProfileProvider.bind()).rejects.toThrow(
          'Provider name in map does not match provider name in configuration'
        );
      });
    });
  });
});<|MERGE_RESOLUTION|>--- conflicted
+++ resolved
@@ -158,11 +158,7 @@
       },
       {
         id: 'digest',
-<<<<<<< HEAD
-        username: 'test-digest-username',
-=======
         username: 'test-digest-user',
->>>>>>> 909b7b1f
         password: 'test-digest-password',
       },
     ]);
@@ -371,11 +367,7 @@
               id: 'digest',
               type: SecurityType.HTTP,
               scheme: HttpScheme.DIGEST,
-<<<<<<< HEAD
-              username: 'test-digest-username',
-=======
               username: 'test-digest-user',
->>>>>>> 909b7b1f
               password: 'test-digest-password',
             },
           ],
@@ -900,11 +892,7 @@
           },
           {
             id: 'digest',
-<<<<<<< HEAD
-            username: 'test-digest-username',
-=======
             username: 'test-digest-user',
->>>>>>> 909b7b1f
             password: 'test-digest-password',
           },
         ]);
