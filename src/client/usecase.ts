--- conflicted
+++ resolved
@@ -32,18 +32,10 @@
 export type PerformError = ProfileParameterError | MapInterpreterError;
 
 class UseCaseBase implements Interceptable {
-<<<<<<< HEAD
-  public readonly metadata: {
-    usecase: string;
-    profile: string;
-    provider?: string;
-  };
-=======
   public metadata: InterceptableMetadata;
   public events: Events;
 
   private hookContext: HooksContext = {};
->>>>>>> ba64f382
 
   constructor(
     public readonly profile: ProfileBase,
@@ -95,7 +87,6 @@
     return boundProfileProvider;
   }
 
-<<<<<<< HEAD
   @eventInterceptor({
     eventName: 'perform',
   })
@@ -113,7 +104,8 @@
 
     // TOOD: rewrap the errors for public consumption?
     return boundProfileProvider.perform<TInput, TOutput>(this.name, input);
-=======
+  }
+
   private hookPolicies(): void {
     //Prepare hook context
     const profileId = this.profile.configuration.id;
@@ -174,7 +166,6 @@
       },
     };
     registerHooks(this.hookContext, this.profile.client);
->>>>>>> ba64f382
   }
 }
 
@@ -186,10 +177,6 @@
     super(profile, name);
   }
 
-<<<<<<< HEAD
-=======
-  @eventInterceptor({ eventName: 'perform', placement: 'around' })
->>>>>>> ba64f382
   async perform<
     TInput extends NonPrimitive | undefined = Record<
       string,
@@ -200,19 +187,7 @@
     input?: TInput,
     options?: PerformOptions
   ): Promise<Result<TOutput, PerformError>> {
-<<<<<<< HEAD
     return this.performUsecase(input, options);
-=======
-    const boundProfileProvider = await this.bind(options);
-
-    // TOOD: rewrap the errors for public consumption?
-    const result = await boundProfileProvider.perform<TInput, TOutput>(
-      this.name,
-      input
-    );
-
-    return result;
->>>>>>> ba64f382
   }
 }
 
@@ -224,12 +199,6 @@
     input: TInput,
     options?: PerformOptions
   ): Promise<Result<TOutput, PerformError>> {
-<<<<<<< HEAD
     return this.performUsecase(input, options);
-=======
-    const boundProfileProvider = await this.bind(options);
-
-    return await boundProfileProvider.perform(this.name, input);
->>>>>>> ba64f382
   }
 }