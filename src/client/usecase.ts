--- conflicted
+++ resolved
@@ -51,21 +51,26 @@
   ): Promise<BoundProfileProvider> {
     let providerConfig: ProviderConfiguration;
 
+    console.log('bind options', options);
     if (typeof options?.provider === 'string') {
+      console.log('provider is string');
       const provider = await this.profile.client.getProviderForProfile(
         this.profile.configuration.id,
         options.provider
       );
+      console.log('provider', provider);
       providerConfig = provider.configuration;
     } else if (options?.provider?.configuration !== undefined) {
       providerConfig = options.provider.configuration;
     } else {
+      console.log('ELSE');
       const provider = await this.profile.client.getProviderForProfile(
         this.profile.configuration.id
       );
       providerConfig = provider.configuration;
     }
 
+    console.log('seting in binde', providerConfig);
     this.metadata.provider = providerConfig.name;
     this.hookContext[
       `${this.profile.configuration.id}/${this.name}`
@@ -90,21 +95,16 @@
     for (const [provider, providerSettings] of Object.entries(
       profileSettings.providers
     )) {
-<<<<<<< HEAD
-=======
-      // console.log(
-      //   'provider',
-      //   provider,
-      //   'set',
-      //   providerSettings,
-      //   'def',
-      //   providerSettings.defaults
-      // );
->>>>>>> 1a1c8b41
       const retryPolicy = providerSettings.defaults[this.name]?.retryPolicy;
+      console.log('rp', retryPolicy);
       if (retryPolicy === undefined || retryPolicy.kind === OnFail.NONE) {
+        console.log('setting abort');
         //TODO: do we use abort policy here?
-        const policy = new AbortPolicy({ profileId, usecaseName: this.name, usecaseSafety: 'unsafe' })
+        const policy = new AbortPolicy({
+          profileId,
+          usecaseName: this.name,
+          usecaseSafety: 'unsafe',
+        });
         providersOfUsecase[provider] = policy;
         continue;
       } else if (retryPolicy.kind === OnFail.CIRCUIT_BREAKER) {
@@ -147,6 +147,7 @@
         queuedAction: undefined,
       },
     };
+    console.log('hc in bind', this.hookContext);
     registerHooks(this.hookContext, this.profile.client);
   }
 }
@@ -171,6 +172,14 @@
     options?: PerformOptions
   ): Promise<Result<TOutput, PerformError>> {
     const boundProfileProvider = await this.bind(options);
+    console.log(
+      'perform options',
+      options,
+      'input',
+      input,
+      'bound',
+      boundProfileProvider
+    );
 
     // TOOD: rewrap the errors for public consumption?
     const result = await boundProfileProvider.perform<TInput, TOutput>(
