--- conflicted
+++ resolved
@@ -1,9 +1,4 @@
-<<<<<<< HEAD
-import { BackoffKind, OnFail } from '@superfaceai/ast';
-=======
 import { BackoffKind, OnFail, SecurityValues } from '@superfaceai/ast';
-import createDebug from 'debug';
->>>>>>> 5dc09347
 
 import { Config } from '../config';
 import {
@@ -92,28 +87,10 @@
       this.events.hookContext[`${this.profileConfiguration.id}/${this.name}`]
         .router;
 
-<<<<<<< HEAD
-    let providerConfig: ProviderConfiguration;
-
-    const chosenProvider = options?.provider ?? hookRouter.getCurrentProvider();
-    if (chosenProvider === undefined) {
-      const provider = getProviderForProfile(
-        this.superJson,
-        this.profileConfiguration.id
-      );
-      providerConfig = provider.configuration;
-    } else if (typeof chosenProvider === 'string') {
-      const provider = getProvider(this.superJson, chosenProvider);
-      providerConfig = provider.configuration;
-    } else {
-      providerConfig = chosenProvider.configuration;
-    }
-=======
     const providerConfig = await this.resolveProviderConfiguration(
       hookRouter.getCurrentProvider(),
       options
     );
->>>>>>> 5dc09347
 
     hookRouter.setCurrentProvider(providerConfig.name);
     this.metadata.provider = providerConfig.name;
@@ -128,6 +105,7 @@
     cacheKey: string,
     providerConfig: ProviderConfiguration
   ): Promise<IBoundProfileProvider> {
+    console.log(cacheKey, providerConfig);
     const { provider, expiresAt } =
       await this.boundProfileProviderCache.getCached(cacheKey, () =>
         bindProfileProvider(
@@ -158,7 +136,7 @@
     const providerConfig = await this.getProviderConfiguration(
       options?.provider ?? currentProvider
     );
-    //If we have security values pass them directly to perform
+    // If we have security values pass them directly to perform
     if (options?.security) {
       return new ProviderConfiguration(providerConfig.name, options.security);
     }
@@ -170,14 +148,15 @@
     currentProvider: string | Provider | undefined
   ): Promise<ProviderConfiguration> {
     if (currentProvider === undefined) {
-      const provider = await this.profile.client.getProviderForProfile(
-        this.profile.configuration.id
+      const provider = getProviderForProfile(
+        this.superJson,
+        this.profileConfiguration.id
       );
 
       return provider.configuration;
     }
     if (typeof currentProvider === 'string') {
-      const provider = await this.profile.client.getProvider(currentProvider);
+      const provider = getProvider(this.superJson, currentProvider);
 
       return provider.configuration;
     }
