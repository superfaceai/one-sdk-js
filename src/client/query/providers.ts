--- conflicted
+++ resolved
@@ -64,17 +64,12 @@
 
 export class Provider<TParams extends NonPrimitive, TResult = unknown> {
   constructor(
-<<<<<<< HEAD
-    private profileAST: ProfileASTNode,
-    private mapUrlOrMapAST: string | MapASTNode,
-=======
     private profileAST: ProfileDocumentNode,
     private mapUrlOrMapAST: string | MapDocumentNode,
->>>>>>> 81ef8f91
     private usecase: string,
     private baseUrl?: string,
     private validationFunction?: (input: unknown) => input is TResult
-  ) { }
+  ) {}
 
   /**
    * Binds the provider.
@@ -98,17 +93,6 @@
    * If mapUrlOrMapAST is string, interpret it as URL and fetch map from there.
    * Otherwise, interpret it as MapASTNode
    */
-<<<<<<< HEAD
-  private async obtainMapAST() {
-    if (typeof this.mapUrlOrMapAST === 'string' || this.mapUrlOrMapAST instanceof String) {
-      return fetchMapAST(this.mapUrlOrMapAST as string);
-    } else {
-      return this.mapUrlOrMapAST;
-    }
-  }
-
-  public get serviceId(): string {
-=======
   private async obtainMapAST(): Promise<MapDocumentNode> {
     if (typeof this.mapUrlOrMapAST === 'string') {
       return fetchMapAST(this.mapUrlOrMapAST);
@@ -120,7 +104,6 @@
   }
 
   public get serviceId(): string | undefined {
->>>>>>> 81ef8f91
     return this.baseUrl;
   }
 }