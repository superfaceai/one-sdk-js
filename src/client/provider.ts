--- conflicted
+++ resolved
@@ -18,12 +18,8 @@
 export class Provider {
   constructor(public readonly configuration: ProviderConfiguration) {}
 
-<<<<<<< HEAD
-  public async configure(configuration: {
-=======
   /** @deprecated */
-  async configure(configuration?: {
->>>>>>> 48d7fee9
+  public async configure(configuration?: {
     security?: SecurityValues[];
   }): Promise<Provider> {
     const newConfiguration = new ProviderConfiguration(
