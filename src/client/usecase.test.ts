import { Config } from '../config';
import { SuperJson } from '../internal';
import * as utils from '../internal/superjson/utils';
import { NodeCrypto } from '../lib/crypto';
import { Events } from '../lib/events';
import { MockEnvironment } from '../test/environment';
import { MockFileSystem } from '../test/filesystem';
import { MockTimers } from '../test/timers';
import { SuperCache } from './cache';
import { registerHooks } from './failure/event-adapter';
import { ProfileConfiguration } from './profile';
import { IBoundProfileProvider } from './profile-provider';
import { Provider, ProviderConfiguration } from './provider';
import { UseCase } from './usecase';

const mockSuperJson = new SuperJson({
  profiles: {
    test: {
      version: '1.0.0',
    },
  },
  providers: {
    'test-provider': {},
    'test-provider2': {},
  },
});

const mockBoundProfileProvider = {
  perform: jest.fn(),
};

jest.mock('./profile-provider', () => ({
  bindProfileProvider: jest.fn(() => mockBoundProfileProvider),
}));

describe('UseCase', () => {
  function createUseCase(cacheExpire?: number) {
    const crypto = new NodeCrypto();
    const timers = new MockTimers();
    const events = new Events(timers);
    registerHooks(events, timers);

    const mockProfileConfiguration = new ProfileConfiguration('test', '1.0.0');

    const mockBoundProfileProvider2 = {
      perform: jest.fn(),
    };

    const cache = new SuperCache<{
      provider: IBoundProfileProvider;
      expiresAt: number;
    }>();
    cache.getCached(
      mockProfileConfiguration.cacheKey +
        new ProviderConfiguration('test-provider', []).cacheKey,
      () => ({
        provider: mockBoundProfileProvider,
        expiresAt: cacheExpire ?? Infinity,
      })
    );
    cache.getCached(
      mockProfileConfiguration.cacheKey +
        new ProviderConfiguration('test-provider2', []).cacheKey,
      () => ({
        provider: mockBoundProfileProvider2,
        expiresAt: cacheExpire ?? Infinity,
      })
    );

    const filesystem = MockFileSystem();

    const environment = new MockEnvironment();
    const config = new Config(environment);

    const usecase = new UseCase(
      mockProfileConfiguration,
      'test-usecase',
      events,
      config,
      mockSuperJson,
      timers,
      filesystem,
      crypto,
      cache
    );

    return {
      performSpy: mockBoundProfileProvider.perform,
      performSpy2: mockBoundProfileProvider2.perform,
      usecase,
      cache,
      timers,
    };
  }

  describe('when calling perform', () => {
<<<<<<< HEAD
    afterEach(() => {
      jest.clearAllMocks();
    });
=======
    it('passes security values', async () => {
      const mockBoundProfileProvider = new BoundProfileProvider(
        mockProfileDocument,
        mockMapDocument,
        'test',
        { services: ServiceSelector.withDefaultUrl(''), security: [] }
      );
      const mockClient = new SuperfaceClient();

      const mockProfileConfiguration = new ProfileConfiguration(
        'test',
        '1.0.0'
      );
      const mockProfile = new Profile(mockClient, mockProfileConfiguration);

      const mockProviderConfiguration = new ProviderConfiguration(
        'test-provider',
        []
      );
      const mockProvider = new Provider(mockClient, mockProviderConfiguration);

      const getProviderForProfileSpy = jest
        .spyOn(mockClient, 'getProviderForProfile')
        .mockResolvedValue(mockProvider);
      const cacheBoundProfileProviderSpy = jest
        .spyOn(mockClient, 'cacheBoundProfileProvider')
        .mockResolvedValue(mockBoundProfileProvider);

      const usecase = new UseCase(mockProfile, 'test-usecase');
      await expect(
        usecase.perform(
          { x: 7 },
          {
            security: [
              {
                id: 'test',
                apikey: 'key',
              },
            ],
          }
        )
      ).resolves.toBeUndefined();

      expect(getProviderForProfileSpy).toHaveBeenCalledTimes(1);
      expect(getProviderForProfileSpy).toHaveBeenCalledWith('test');

      expect(cacheBoundProfileProviderSpy).toHaveBeenCalledTimes(1);
      expect(cacheBoundProfileProviderSpy).toHaveBeenCalledWith(
        mockProfileConfiguration,
        new ProviderConfiguration('test-provider', [
          {
            id: 'test',
            apikey: 'key',
          },
        ])
      );
    });

    it('calls getProviderForProfile when there is no provider config', async () => {
      const mockBoundProfileProvider = new BoundProfileProvider(
        mockProfileDocument,
        mockMapDocument,
        'test',
        { services: ServiceSelector.withDefaultUrl(''), security: [] }
      );
      const mockClient = new SuperfaceClient();
>>>>>>> 5dc09347

    it('calls perform on correct BoundProfileProvider', async () => {
      const { usecase, performSpy } = createUseCase();
      await expect(usecase.perform({ x: 7 })).resolves.toBeUndefined();
      expect(performSpy).toHaveBeenCalledWith(
        'test-usecase',
        { x: 7 },
        undefined
      );
    });

    it('calls getProviderForProfile when there is no provider config', async () => {
      const getProviderForProfileSpy = jest.spyOn(
        utils,
        'getProviderForProfile'
      );
      const { usecase, performSpy } = createUseCase();
      await expect(usecase.perform({ x: 7 })).resolves.toBeUndefined();
      expect(performSpy).toHaveBeenCalledWith(
        'test-usecase',
        { x: 7 },
        undefined
      );
      expect(getProviderForProfileSpy).toHaveBeenCalledWith(
        mockSuperJson,
        'test'
      );
    });

    it('does not call getProviderForProfile when there is provider config', async () => {
      const mockProviderConfiguration = new ProviderConfiguration(
        'test-provider',
        []
      );
      const mockProvider = new Provider(mockProviderConfiguration);
      const getProviderForProfileSpy = jest.spyOn(
        utils,
        'getProviderForProfile'
      );
      const { usecase, performSpy } = createUseCase();
      await expect(
        usecase.perform({ x: 7 }, { provider: mockProvider })
      ).resolves.toBeUndefined();
      expect(performSpy).toHaveBeenCalledWith(
        'test-usecase',
        { x: 7 },
        undefined
      );
      expect(getProviderForProfileSpy).not.toHaveBeenCalled();
    });

    it('calls perform on overridden BoundProfileProvider', async () => {
      const { usecase, performSpy, performSpy2 } = createUseCase();
      await expect(
        usecase.perform({ x: 7 }, { provider: 'test-provider2' })
      ).resolves.toBeUndefined();
      expect(performSpy).not.toHaveBeenCalled();
      expect(performSpy2).toHaveBeenCalledWith(
        'test-usecase',
        { x: 7 },
        undefined
      );
    });
  });

  it('rebinds profile provider when timeout expires', async () => {
    const expiry = Math.floor(Date.now() / 1000) + 1000 * 60 * 60;
    const { usecase, cache, timers } = createUseCase(expiry);
    const invalidateSpy = jest.spyOn(cache, 'invalidate');

    await usecase.perform();
    expect(invalidateSpy).not.toHaveBeenCalled();

    timers.tick((1000 + 1000 * 60 * 60) * 1000);

    await usecase.perform();
    expect(invalidateSpy).toHaveBeenCalled();
  });
});<|MERGE_RESOLUTION|>--- conflicted
+++ resolved
@@ -33,101 +33,101 @@
   bindProfileProvider: jest.fn(() => mockBoundProfileProvider),
 }));
 
+function createUseCase(cacheExpire?: number) {
+  const crypto = new NodeCrypto();
+  const timers = new MockTimers();
+  const events = new Events(timers);
+  registerHooks(events, timers);
+
+  const mockProfileConfiguration = new ProfileConfiguration('test', '1.0.0');
+
+  const mockBoundProfileProvider2 = {
+    perform: jest.fn(),
+  };
+
+  const cache = new SuperCache<{
+    provider: IBoundProfileProvider;
+    expiresAt: number;
+  }>();
+  cache.getCached(
+    mockProfileConfiguration.cacheKey +
+      new ProviderConfiguration('test-provider', []).cacheKey,
+    () => ({
+      provider: mockBoundProfileProvider,
+      expiresAt: cacheExpire ?? Infinity,
+    })
+  );
+  cache.getCached(
+    mockProfileConfiguration.cacheKey +
+      new ProviderConfiguration('test-provider2', []).cacheKey,
+    () => ({
+      provider: mockBoundProfileProvider2,
+      expiresAt: cacheExpire ?? Infinity,
+    })
+  );
+
+  const filesystem = MockFileSystem();
+
+  const environment = new MockEnvironment();
+  const config = new Config(environment);
+
+  const usecase = new UseCase(
+    mockProfileConfiguration,
+    'test-usecase',
+    events,
+    config,
+    mockSuperJson,
+    timers,
+    filesystem,
+    crypto,
+    cache
+  );
+
+  return {
+    performSpy: mockBoundProfileProvider.perform,
+    performSpy2: mockBoundProfileProvider2.perform,
+    usecase,
+    cache,
+    timers,
+  };
+}
+
 describe('UseCase', () => {
-  function createUseCase(cacheExpire?: number) {
-    const crypto = new NodeCrypto();
-    const timers = new MockTimers();
-    const events = new Events(timers);
-    registerHooks(events, timers);
-
-    const mockProfileConfiguration = new ProfileConfiguration('test', '1.0.0');
-
-    const mockBoundProfileProvider2 = {
-      perform: jest.fn(),
-    };
-
-    const cache = new SuperCache<{
-      provider: IBoundProfileProvider;
-      expiresAt: number;
-    }>();
-    cache.getCached(
-      mockProfileConfiguration.cacheKey +
-        new ProviderConfiguration('test-provider', []).cacheKey,
-      () => ({
-        provider: mockBoundProfileProvider,
-        expiresAt: cacheExpire ?? Infinity,
-      })
-    );
-    cache.getCached(
-      mockProfileConfiguration.cacheKey +
-        new ProviderConfiguration('test-provider2', []).cacheKey,
-      () => ({
-        provider: mockBoundProfileProvider2,
-        expiresAt: cacheExpire ?? Infinity,
-      })
-    );
-
-    const filesystem = MockFileSystem();
-
-    const environment = new MockEnvironment();
-    const config = new Config(environment);
-
-    const usecase = new UseCase(
-      mockProfileConfiguration,
-      'test-usecase',
-      events,
-      config,
-      mockSuperJson,
-      timers,
-      filesystem,
-      crypto,
-      cache
-    );
-
-    return {
-      performSpy: mockBoundProfileProvider.perform,
-      performSpy2: mockBoundProfileProvider2.perform,
-      usecase,
-      cache,
-      timers,
-    };
-  }
+  afterEach(() => {
+    jest.clearAllMocks();
+  });
 
   describe('when calling perform', () => {
-<<<<<<< HEAD
-    afterEach(() => {
-      jest.clearAllMocks();
-    });
-=======
     it('passes security values', async () => {
-      const mockBoundProfileProvider = new BoundProfileProvider(
-        mockProfileDocument,
-        mockMapDocument,
-        'test',
-        { services: ServiceSelector.withDefaultUrl(''), security: [] }
-      );
-      const mockClient = new SuperfaceClient();
-
-      const mockProfileConfiguration = new ProfileConfiguration(
-        'test',
-        '1.0.0'
-      );
-      const mockProfile = new Profile(mockClient, mockProfileConfiguration);
-
-      const mockProviderConfiguration = new ProviderConfiguration(
-        'test-provider',
-        []
-      );
-      const mockProvider = new Provider(mockClient, mockProviderConfiguration);
-
-      const getProviderForProfileSpy = jest
-        .spyOn(mockClient, 'getProviderForProfile')
-        .mockResolvedValue(mockProvider);
-      const cacheBoundProfileProviderSpy = jest
-        .spyOn(mockClient, 'cacheBoundProfileProvider')
-        .mockResolvedValue(mockBoundProfileProvider);
-
-      const usecase = new UseCase(mockProfile, 'test-usecase');
+      // const mockBoundProfileProvider = new BoundProfileProvider(
+      //   mockProfileDocument,
+      //   mockMapDocument,
+      //   'test',
+      //   { services: ServiceSelector.withDefaultUrl(''), security: [] }
+      // );
+      // const mockClient = new SuperfaceClient();
+
+      // const mockProfileConfiguration = new ProfileConfiguration(
+      //   'test',
+      //   '1.0.0'
+      // );
+      // const mockProfile = new Profile(mockClient, mockProfileConfiguration);
+
+      // const mockProviderConfiguration = new ProviderConfiguration(
+      //   'test-provider',
+      //   []
+      // );
+      // const mockProvider = new Provider(mockClient, mockProviderConfiguration);
+
+      // const getProviderForProfileSpy = jest
+      //   .spyOn(mockClient, 'getProviderForProfile')
+      //   .mockResolvedValue(mockProvider);
+      // const cacheBoundProfileProviderSpy = jest
+      //   .spyOn(mockClient, 'cacheBoundProfileProvider')
+      //   .mockResolvedValue(mockBoundProfileProvider);
+
+      // const usecase = new UseCase(mockProfile, 'test-usecase');
+      const { usecase, performSpy } = createUseCase();
       await expect(
         usecase.perform(
           { x: 7 },
@@ -142,30 +142,24 @@
         )
       ).resolves.toBeUndefined();
 
-      expect(getProviderForProfileSpy).toHaveBeenCalledTimes(1);
-      expect(getProviderForProfileSpy).toHaveBeenCalledWith('test');
-
-      expect(cacheBoundProfileProviderSpy).toHaveBeenCalledTimes(1);
-      expect(cacheBoundProfileProviderSpy).toHaveBeenCalledWith(
-        mockProfileConfiguration,
-        new ProviderConfiguration('test-provider', [
-          {
-            id: 'test',
-            apikey: 'key',
-          },
-        ])
-      );
-    });
-
-    it('calls getProviderForProfile when there is no provider config', async () => {
-      const mockBoundProfileProvider = new BoundProfileProvider(
-        mockProfileDocument,
-        mockMapDocument,
-        'test',
-        { services: ServiceSelector.withDefaultUrl(''), security: [] }
-      );
-      const mockClient = new SuperfaceClient();
->>>>>>> 5dc09347
+      // expect(getProviderForProfileSpy).toHaveBeenCalledTimes(1);
+      // expect(getProviderForProfileSpy).toHaveBeenCalledWith('test');
+
+      // expect(cacheBoundProfileProviderSpy).toHaveBeenCalledTimes(1);
+      expect(performSpy).toHaveBeenCalledWith(
+        { x: 7 },
+        { security: [{ id: 'test', apikey: 'key' }] }
+      );
+      // expect(cacheBoundProfileProviderSpy).toHaveBeenCalledWith(
+      //   mockProfileConfiguration,
+      //   new ProviderConfiguration('test-provider', [
+      //     {
+      //       id: 'test',
+      //       apikey: 'key',
+      //     },
+      //   ])
+      // );
+    });
 
     it('calls perform on correct BoundProfileProvider', async () => {
       const { usecase, performSpy } = createUseCase();
