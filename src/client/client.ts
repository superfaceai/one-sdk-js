import { Config } from '../config';
import { SuperJson } from '../internal';
import {
  getProvider,
  getProviderForProfile,
} from '../internal/superjson/utils';
import { Events } from '../lib/events';
import { NodeFileSystem } from '../lib/io/filesystem.node';
import { hookMetrics, MetricReporter } from '../lib/reporter';
import { SuperCache } from './cache';
import { InternalClient } from './client.internal';
import { registerHooks as registerFailoverHooks } from './failure/event-adapter';
import { Profile } from './profile';
import { BoundProfileProvider } from './profile-provider';
import { Provider } from './provider';

export interface ISuperfaceClient {
  getProfile(profileId: string): Promise<Profile>;
  getProvider(providerName: string): Promise<Provider>;
  getProviderForProfile(profileId: string): Promise<Provider>;
  on(...args: Parameters<Events['on']>): void;
}

export abstract class SuperfaceClientBase {
  public readonly superJson: SuperJson;
<<<<<<< HEAD
=======
  private readonly metricReporter: MetricReporter | undefined;
  private boundCache: {
    [key: string]: { profileProvider: BoundProfileProvider; expiresAt: number };
  } = {};
>>>>>>> e5fd5497

  protected readonly events: Events;
  protected readonly internal: InternalClient;

  constructor() {
    this.events = new Events();
    const config = Config.loadFromEnv();
    const superCacheKey = config.superfacePath;

    const boundProfileProviderCache = new SuperCache<BoundProfileProvider>();
    this.superJson = SuperJson.loadSync(superCacheKey).unwrap();

    let metricReporter: MetricReporter | undefined;
    if (!config.disableReporting) {
      metricReporter = new MetricReporter(this.superJson, config);
      hookMetrics(this.events, metricReporter);
      metricReporter.reportEvent({
        eventType: 'SDKInit',
        occurredAt: new Date(),
      });
    }

<<<<<<< HEAD
    registerFailoverHooks(this.events);

    this.internal = new InternalClient(
      this.events,
      this.superJson,
      config,
      NodeFileSystem,
      boundProfileProviderCache
    );
=======
  /**
   * @deprecated
   * This is not a part of the public API, DON'T USE THIS METHOD
   * Returns a BoundProfileProvider that is cached according to `profileConfig` and `providerConfig` cache keys.
   */
  async cacheBoundProfileProvider(
    profileConfig: ProfileConfiguration,
    providerConfig: ProviderConfiguration
  ): Promise<BoundProfileProvider> {
    const cacheKey = profileConfig.cacheKey + providerConfig.cacheKey;

    const bound = this.boundCache[cacheKey];

    const now = Math.floor(Date.now() / 1000);
    //If we don't have anything in cache we must bind
    if (bound === undefined) {
      await this.rebind(profileConfig, providerConfig);
      //If we do but timeout is expired we schedule rebind
    } else if (bound.expiresAt < now) {
      void Promise.resolve().then(() =>
        this.rebind(profileConfig, providerConfig)
      );
    }

    return this.boundCache[cacheKey].profileProvider;
  }

  private async rebind(
    profileConfig: ProfileConfiguration,
    providerConfig: ProviderConfiguration
  ): Promise<void> {
    const cacheKey = profileConfig.cacheKey + providerConfig.cacheKey;

    const now = Math.floor(Date.now() / 1000);

    const profileProvider = new ProfileProvider(
      this.superJson,
      profileConfig,
      providerConfig,
      this
    );

    const boundProfileProvider = await profileProvider.bind({
      security: providerConfig.security,
    });
    this.boundCache[cacheKey] = {
      profileProvider: boundProfileProvider,
      expiresAt: now + Config.instance().superfaceCacheTimeout,
    };
>>>>>>> e5fd5497
  }

  /** Gets a provider from super.json based on `providerName`. */
  async getProvider(providerName: string): Promise<Provider> {
    return getProvider(this.superJson, providerName);
  }

  /** Returns a provider configuration for when no provider is passed to untyped `.perform`. */
  async getProviderForProfile(profileId: string): Promise<Provider> {
    return getProviderForProfile(this.superJson, profileId);
  }

  public on(...args: Parameters<Events['on']>): void {
    this.events.on(...args);
  }
}

export class SuperfaceClient
  extends SuperfaceClientBase
  implements ISuperfaceClient
{
  /** Gets a profile from super.json based on `profileId` in format: `[scope/]name`. */
  async getProfile(profileId: string): Promise<Profile> {
    return this.internal.getProfile(profileId);
  }
}

// type ProfileUseCases<TInput extends NonPrimitive | undefined, TOutput> = {
//   [profile: string]: UsecaseType<TInput, TOutput>;
// };

// export type TypedSuperfaceClient<
//   // eslint-disable-next-line @typescript-eslint/no-explicit-any
//   TProfiles extends ProfileUseCases<any, any>
// > = SuperfaceClientBase & {
//   getProfile<TProfile extends keyof TProfiles>(
//     profileId: TProfile
//   ): Promise<TypedProfile<TProfiles[TProfile]>>;
// };

// // eslint-disable-next-line @typescript-eslint/no-explicit-any
// export function createTypedClient<TProfiles extends ProfileUseCases<any, any>>(
//   profileDefinitions: TProfiles
// ): { new (): TypedSuperfaceClient<TProfiles> } {
//   return class TypedSuperfaceClientClass
//     extends SuperfaceClientBase
//     implements TypedSuperfaceClient<TProfiles>
//   {
//     async getProfile<TProfile extends keyof TProfiles>(
//       profileId: TProfile
//     ): Promise<TypedProfile<TProfiles[TProfile]>> {
//       const profileConfiguration = await this.getProfileConfiguration(
//         profileId as string
//       );

//       return new TypedProfile(
//         this,
//         profileConfiguration,
//         Object.keys(profileDefinitions[profileId])
//       );
//     }
//   };
// }

// export const typeHelper = <TInput, TOutput>(): [TInput, TOutput] => {
//   return [undefined as unknown, undefined as unknown] as [TInput, TOutput];
// };<|MERGE_RESOLUTION|>--- conflicted
+++ resolved
@@ -11,7 +11,7 @@
 import { InternalClient } from './client.internal';
 import { registerHooks as registerFailoverHooks } from './failure/event-adapter';
 import { Profile } from './profile';
-import { BoundProfileProvider } from './profile-provider';
+import { IBoundProfileProvider } from './profile-provider';
 import { Provider } from './provider';
 
 export interface ISuperfaceClient {
@@ -23,14 +23,6 @@
 
 export abstract class SuperfaceClientBase {
   public readonly superJson: SuperJson;
-<<<<<<< HEAD
-=======
-  private readonly metricReporter: MetricReporter | undefined;
-  private boundCache: {
-    [key: string]: { profileProvider: BoundProfileProvider; expiresAt: number };
-  } = {};
->>>>>>> e5fd5497
-
   protected readonly events: Events;
   protected readonly internal: InternalClient;
 
@@ -39,7 +31,10 @@
     const config = Config.loadFromEnv();
     const superCacheKey = config.superfacePath;
 
-    const boundProfileProviderCache = new SuperCache<BoundProfileProvider>();
+    const boundProfileProviderCache = new SuperCache<{
+      provider: IBoundProfileProvider;
+      expiresAt: number;
+    }>();
     this.superJson = SuperJson.loadSync(superCacheKey).unwrap();
 
     let metricReporter: MetricReporter | undefined;
@@ -52,7 +47,6 @@
       });
     }
 
-<<<<<<< HEAD
     registerFailoverHooks(this.events);
 
     this.internal = new InternalClient(
@@ -62,57 +56,6 @@
       NodeFileSystem,
       boundProfileProviderCache
     );
-=======
-  /**
-   * @deprecated
-   * This is not a part of the public API, DON'T USE THIS METHOD
-   * Returns a BoundProfileProvider that is cached according to `profileConfig` and `providerConfig` cache keys.
-   */
-  async cacheBoundProfileProvider(
-    profileConfig: ProfileConfiguration,
-    providerConfig: ProviderConfiguration
-  ): Promise<BoundProfileProvider> {
-    const cacheKey = profileConfig.cacheKey + providerConfig.cacheKey;
-
-    const bound = this.boundCache[cacheKey];
-
-    const now = Math.floor(Date.now() / 1000);
-    //If we don't have anything in cache we must bind
-    if (bound === undefined) {
-      await this.rebind(profileConfig, providerConfig);
-      //If we do but timeout is expired we schedule rebind
-    } else if (bound.expiresAt < now) {
-      void Promise.resolve().then(() =>
-        this.rebind(profileConfig, providerConfig)
-      );
-    }
-
-    return this.boundCache[cacheKey].profileProvider;
-  }
-
-  private async rebind(
-    profileConfig: ProfileConfiguration,
-    providerConfig: ProviderConfiguration
-  ): Promise<void> {
-    const cacheKey = profileConfig.cacheKey + providerConfig.cacheKey;
-
-    const now = Math.floor(Date.now() / 1000);
-
-    const profileProvider = new ProfileProvider(
-      this.superJson,
-      profileConfig,
-      providerConfig,
-      this
-    );
-
-    const boundProfileProvider = await profileProvider.bind({
-      security: providerConfig.security,
-    });
-    this.boundCache[cacheKey] = {
-      profileProvider: boundProfileProvider,
-      expiresAt: now + Config.instance().superfaceCacheTimeout,
-    };
->>>>>>> e5fd5497
   }
 
   /** Gets a provider from super.json based on `providerName`. */
