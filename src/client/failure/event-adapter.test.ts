--- conflicted
+++ resolved
@@ -8,22 +8,10 @@
 import { getLocal } from 'mockttp';
 
 import { SuperJson } from '../../internal';
-<<<<<<< HEAD
+import { bindResponseError } from '../../internal/errors.helpers';
 import { getProvider } from '../../internal/superjson/utils';
 import { sleep } from '../../lib';
 import { MockClient } from '../../test/client';
-=======
-import { bindResponseError } from '../../internal/errors.helpers';
-import { ok, sleep } from '../../lib';
-import { ServiceSelector } from '../../lib/services';
-import {
-  createTypedClient,
-  invalidateSuperfaceClientCache,
-  SuperfaceClient,
-  SuperfaceClientBase,
-} from '../client';
-import { BoundProfileProvider } from '../profile-provider';
->>>>>>> a97079e9
 
 const astMetadata: AstMetadata = {
   sourceChecksum: 'checksum',
@@ -428,87 +416,85 @@
 
 const mockServer = getLocal();
 
-<<<<<<< HEAD
 describe('event-adapter', () => {
-=======
-function mockSuperJson(document: SuperJsonDocument) {
-  const mockLoadSync = jest.fn();
-  mockLoadSync.mockReturnValue(ok(new SuperJson(document)));
-  SuperJson.loadSync = mockLoadSync;
-}
-
-function spyOnCacheBoundProfileProvider(client: SuperfaceClientBase) {
-  const firstMockBoundProfileProvider = new BoundProfileProvider(
-    firstMockProfileDocument,
-    firstMockMapDocument,
-    'provider',
-    { services: ServiceSelector.withDefaultUrl(mockServer.url), security: [] },
-    client
-  );
-  const secondMockBoundProfileProvider = new BoundProfileProvider(
-    firstMockProfileDocument,
-    secondMockMapDocument,
-    'second',
-    { services: ServiceSelector.withDefaultUrl(mockServer.url), security: [] },
-    client
-  );
-  const thirdMockBoundProfileProvider = new BoundProfileProvider(
-    secondMockProfiledDocument,
-    thirdMockMapDocument,
-    'third',
-    { services: ServiceSelector.withDefaultUrl(mockServer.url), security: [] },
-    client
-  );
-  const cacheBoundProfileProviderSpy = jest
-    .spyOn(client, 'cacheBoundProfileProvider')
-    .mockImplementation((_, providerConfig) => {
-      switch (providerConfig.name) {
-        case 'provider':
-          return Promise.resolve(firstMockBoundProfileProvider);
-
-        case 'second':
-          return Promise.resolve(secondMockBoundProfileProvider);
-
-        case 'third':
-          return Promise.resolve(thirdMockBoundProfileProvider);
-
-        case 'invalid':
-          return Promise.reject(
-            bindResponseError({
-              statusCode: 400,
-              profileId: 'profileId',
-              title: 'test',
-            })
-          );
-
-        default:
-          throw 'unreachable';
-      }
-    });
-
-  return cacheBoundProfileProviderSpy;
-}
-
-describe.each([
-  { name: 'untyped', clientFactory: () => new SuperfaceClient() },
-  {
-    name: 'typed',
-    clientFactory: () => {
-      const TypedClient = createTypedClient({
-        ['starwars/character-information']: {
-          Test: [undefined, { message: '' }],
-          SecondUseCase: [undefined, { message: '' }],
-        },
-        ['startrek/character-information']: {
-          Test: [undefined, { message: '' }],
-        },
-      });
-
-      return new TypedClient();
-    },
-  },
-])('event-adapter $name', ({ name: _name, clientFactory }) => {
->>>>>>> a97079e9
+  // function mockSuperJson(document: SuperJsonDocument) {
+  //   const mockLoadSync = jest.fn();
+  //   mockLoadSync.mockReturnValue(ok(new SuperJson(document)));
+  //   SuperJson.loadSync = mockLoadSync;
+  // }
+
+  // function spyOnCacheBoundProfileProvider(client: SuperfaceClientBase) {
+  //   const firstMockBoundProfileProvider = new BoundProfileProvider(
+  //     firstMockProfileDocument,
+  //     firstMockMapDocument,
+  //     'provider',
+  //     { services: ServiceSelector.withDefaultUrl(mockServer.url), security: [] },
+  //     client
+  //   );
+  //   const secondMockBoundProfileProvider = new BoundProfileProvider(
+  //     firstMockProfileDocument,
+  //     secondMockMapDocument,
+  //     'second',
+  //     { services: ServiceSelector.withDefaultUrl(mockServer.url), security: [] },
+  //     client
+  //   );
+  //   const thirdMockBoundProfileProvider = new BoundProfileProvider(
+  //     secondMockProfiledDocument,
+  //     thirdMockMapDocument,
+  //     'third',
+  //     { services: ServiceSelector.withDefaultUrl(mockServer.url), security: [] },
+  //     client
+  //   );
+  //   const cacheBoundProfileProviderSpy = jest
+  //     .spyOn(client, 'cacheBoundProfileProvider')
+  //     .mockImplementation((_, providerConfig) => {
+  //       switch (providerConfig.name) {
+  //         case 'provider':
+  //           return Promise.resolve(firstMockBoundProfileProvider);
+
+  //         case 'second':
+  //           return Promise.resolve(secondMockBoundProfileProvider);
+
+  //         case 'third':
+  //           return Promise.resolve(thirdMockBoundProfileProvider);
+
+  //         case 'invalid':
+  //           return Promise.reject(
+  //             bindResponseError({
+  //               statusCode: 400,
+  //               profileId: 'profileId',
+  //               title: 'test',
+  //             })
+  //           );
+
+  //         default:
+  //           throw 'unreachable';
+  //       }
+  //     });
+
+  //   return cacheBoundProfileProviderSpy;
+  // }
+
+  // describe.each([
+  //   { name: 'untyped', clientFactory: () => new SuperfaceClient() },
+  //   {
+  //     name: 'typed',
+  //     clientFactory: () => {
+  //       const TypedClient = createTypedClient({
+  //         ['starwars/character-information']: {
+  //           Test: [undefined, { message: '' }],
+  //           SecondUseCase: [undefined, { message: '' }],
+  //         },
+  //         ['startrek/character-information']: {
+  //           Test: [undefined, { message: '' }],
+  //         },
+  //       });
+
+  //       return new TypedClient();
+  //     },
+  //   },
+  // ])('event-adapter $name', ({ name: _name, clientFactory }) => {
+
   beforeEach(async () => {
     await mockServer.start();
   });
@@ -1488,8 +1474,12 @@
    */
   it('use abort policy - switch providers after error in bind', async () => {
     const endpoint = await mockServer.get('/first').thenJson(200, {});
-
-    mockSuperJson({
+    const bindEndpoint = await mockServer.post('/registry/bind').thenJson(400, {
+      detail: 'Invalid request',
+      title: 'test',
+    });
+
+    const superJson = new SuperJson({
       profiles: {
         ['starwars/character-information']: {
           version: '1.0.0',
@@ -1529,9 +1519,28 @@
       },
     });
 
-    const client = clientFactory();
-
-    const cacheBoundProfileProviderSpy = spyOnCacheBoundProfileProvider(client);
+    const client = new MockClient(superJson, {
+      fileSystemOverride: {
+        readFile: async path => {
+          if (
+            path.includes('starwars/character-information@1.0.0.supr.ast.json')
+          ) {
+            return JSON.stringify(firstMockProfileDocument);
+          }
+
+          throw new Error('File not found');
+        },
+      },
+      configOverride: {
+        superfaceApiUrl: mockServer.url,
+      },
+    });
+    client.addBoundProfileProvider(
+      firstMockProfileDocument,
+      firstMockMapDocument,
+      'provider',
+      mockServer.url
+    );
 
     const profile = await client.getProfile('starwars/character-information');
     const useCase = profile.getUseCase('Test');
@@ -1540,15 +1549,18 @@
     expect(result.isOk() && result.value).toEqual({
       message: 'hello',
     });
-    //We send request twice
     expect((await endpoint.getSeenRequests()).length).toEqual(1);
-    expect(cacheBoundProfileProviderSpy).toHaveBeenCalledTimes(2);
+    expect((await bindEndpoint.getSeenRequests()).length).toEqual(1);
   }, 20000);
 
   it('use default policy - switch providers after error in bind', async () => {
     const endpoint = await mockServer.get('/first').thenJson(200, {});
-
-    mockSuperJson({
+    const bindEndpoint = await mockServer.post('/registry/bind').thenJson(400, {
+      detail: 'Invalid request',
+      title: 'test',
+    });
+
+    const superJson = new SuperJson({
       profiles: {
         ['starwars/character-information']: {
           version: '1.0.0',
@@ -1586,9 +1598,29 @@
       },
     });
 
-    const client = clientFactory();
-
-    const cacheBoundProfileProviderSpy = spyOnCacheBoundProfileProvider(client);
+    const client = new MockClient(superJson, {
+      fileSystemOverride: {
+        readFile: async path => {
+          if (
+            path.includes('starwars/character-information@1.0.0.supr.ast.json')
+          ) {
+            return JSON.stringify(firstMockProfileDocument);
+          }
+
+          throw new Error('File not found');
+        },
+      },
+      configOverride: {
+        superfaceApiUrl: mockServer.url,
+      },
+    });
+
+    client.addBoundProfileProvider(
+      firstMockProfileDocument,
+      firstMockMapDocument,
+      'provider',
+      mockServer.url
+    );
 
     const profile = await client.getProfile('starwars/character-information');
     const useCase = profile.getUseCase('Test');
@@ -1597,21 +1629,23 @@
     expect(result.isOk() && result.value).toEqual({
       message: 'hello',
     });
-    //We send request twice
     expect((await endpoint.getSeenRequests()).length).toEqual(1);
-    expect(cacheBoundProfileProviderSpy).toHaveBeenCalledTimes(2);
+    expect((await bindEndpoint.getSeenRequests()).length).toEqual(1);
   }, 20000);
 
   it('use default policy - fail after error in bind', async () => {
     const endpoint = await mockServer.get('/first').thenJson(200, {});
-
-    mockSuperJson({
+    const bindEndpoint = await mockServer.post('/registry/bind').thenJson(400, {
+      detail: 'Invalid request',
+      title: 'test',
+    });
+
+    const superJson = new SuperJson({
       profiles: {
         ['starwars/character-information']: {
           version: '1.0.0',
           defaults: {
             Test: {
-              //False
               providerFailover: false,
             },
           },
@@ -1644,9 +1678,22 @@
       },
     });
 
-    const client = clientFactory();
-
-    const cacheBoundProfileProviderSpy = spyOnCacheBoundProfileProvider(client);
+    const client = new MockClient(superJson, {
+      fileSystemOverride: {
+        readFile: async path => {
+          if (
+            path.includes('starwars/character-information@1.0.0.supr.ast.json')
+          ) {
+            return JSON.stringify(firstMockProfileDocument);
+          }
+
+          throw new Error('File not found');
+        },
+      },
+      configOverride: {
+        superfaceApiUrl: mockServer.url,
+      },
+    });
 
     const profile = await client.getProfile('starwars/character-information');
     const useCase = profile.getUseCase('Test');
@@ -1655,20 +1702,26 @@
     await expect(result).rejects.toThrow(
       bindResponseError({
         statusCode: 400,
-        profileId: 'profileId',
+        profileId: 'starwars/character-information@1.0.0',
+        provider: 'invalid',
         title: 'test',
+        detail: 'Invalid request',
+        apiUrl: mockServer.url,
       })
     );
 
-    //We send request twice
     expect((await endpoint.getSeenRequests()).length).toEqual(0);
-    expect(cacheBoundProfileProviderSpy).toHaveBeenCalledTimes(1);
+    expect((await bindEndpoint.getSeenRequests()).length).toEqual(1);
   }, 20000);
 
   it('use circuit breaker policy - switch providers after error in bind', async () => {
     const endpoint = await mockServer.get('/first').thenJson(200, {});
-
-    mockSuperJson({
+    const bindEndpoint = await mockServer.post('/registry/bind').thenJson(400, {
+      detail: 'Invalid request',
+      title: 'test',
+    });
+
+    const superJson = new SuperJson({
       profiles: {
         ['starwars/character-information']: {
           version: '1.0.0',
@@ -1716,9 +1769,28 @@
       },
     });
 
-    const client = clientFactory();
-
-    const cacheBoundProfileProviderSpy = spyOnCacheBoundProfileProvider(client);
+    const client = new MockClient(superJson, {
+      fileSystemOverride: {
+        readFile: async path => {
+          if (
+            path.includes('starwars/character-information@1.0.0.supr.ast.json')
+          ) {
+            return JSON.stringify(firstMockProfileDocument);
+          }
+
+          throw new Error('File not found');
+        },
+      },
+      configOverride: {
+        superfaceApiUrl: mockServer.url,
+      },
+    });
+    client.addBoundProfileProvider(
+      firstMockProfileDocument,
+      firstMockMapDocument,
+      'provider',
+      mockServer.url
+    );
 
     const profile = await client.getProfile('starwars/character-information');
     const useCase = profile.getUseCase('Test');
@@ -1728,9 +1800,8 @@
       message: 'hello',
     });
 
-    //We send request twice
     expect((await endpoint.getSeenRequests()).length).toEqual(1);
-    expect(cacheBoundProfileProviderSpy).toHaveBeenCalledTimes(2);
+    expect((await bindEndpoint.getSeenRequests()).length).toEqual(1);
   }, 20000);
 
   it('preserves hook context within one client', async () => {
