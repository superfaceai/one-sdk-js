--- conflicted
+++ resolved
@@ -1,16 +1,11 @@
 import { MapDocumentNode, ProviderJson } from '@superfaceai/ast';
 
 import { Config } from '../config';
-<<<<<<< HEAD
-import { UnexpectedError } from '../internal/errors';
 import {
   assertIsRegistryProviderInfo,
   fetchBind,
   fetchMapSource,
 } from './registry';
-=======
-import { assertIsRegistryProviderInfo, fetchBind } from './registry';
->>>>>>> 497fa662
 
 const request = jest.fn();
 jest.mock('../internal/interpreter/http', () => {
