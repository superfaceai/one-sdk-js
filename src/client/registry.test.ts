--- conflicted
+++ resolved
@@ -1,4 +1,9 @@
-import { AssertionError, AstMetadata, MapDocumentNode, ProviderJson } from '@superfaceai/ast';
+import {
+  AssertionError,
+  AstMetadata,
+  MapDocumentNode,
+  ProviderJson,
+} from '@superfaceai/ast';
 
 import { Config } from '../config';
 import {
@@ -346,7 +351,6 @@
       request.mockResolvedValue(mockResponse);
 
       await expect(
-<<<<<<< HEAD
         fetchBind(
           {
             profileId: 'test-profile-id',
@@ -356,25 +360,14 @@
           },
           config
         )
-      ).rejects.toThrow('Bind call responded with invalid provider body');
-=======
-        fetchBind({
-          profileId: 'test-profile-id',
-          provider: 'test-provider',
-          mapVariant: 'test-map-variant',
-          mapRevision: 'test-map-revision',
-        })
       ).rejects.toThrow(
         invalidProviderResponseError(
           new AssertionError(
-            [
-              ['must have required property "defaultService"', []]
-            ],
+            [['must have required property "defaultService"', []]],
             mockBody.provider
           )
         )
       );
->>>>>>> 5175329a
 
       expect(request).toHaveBeenCalledTimes(1);
     });
