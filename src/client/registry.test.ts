import { MapDocumentNode } from '@superfaceai/ast';

import { ProviderJson } from '../internal/providerjson';
import {
  assertIsRegistryProviderInfo,
  fetchBind,
  fetchMapAST,
  fetchProviders,
  loadSdkAuthToken,
} from './registry';

const request = jest.fn();
jest.mock('../internal/interpreter/http', () => {
  return {
    HttpClient: jest.fn().mockImplementation(() => ({
      request,
    })),
  };
});

describe('registry', () => {
  const mockMapDocument: MapDocumentNode = {
    kind: 'MapDocument',
    header: {
      kind: 'MapHeader',
      profile: {
        name: 'different-test-profile',
        scope: 'some-map-scope',
        version: {
          major: 1,
          minor: 0,
          patch: 0,
        },
      },
      provider: 'test-profile',
    },
    definitions: [],
  };

  const mockProviderJson: ProviderJson = {
    name: 'test',
    services: [{ id: 'test-service', baseUrl: 'service/base/url' }],
    defaultService: 'test-service',
  };

  afterEach(() => {
    request.mockReset();
  });

  describe('when asserting input is registry provider info', () => {
    it('asserts correctly', () => {
      const record = {
        url: 'test/url',
        registryId: 'some-registiry-id',
        serviceUrl: 'test/service/url',
        mappingUrl: 'test/mapping/url',
        semanticProfile: 'test/profile',
        disco: [
          {
            url: 'disco/test/url',
            registryId: 'disco/some-registiry-id',
            serviceUrl: 'disco/test/service/url',
            mappingUrl: 'disco/test/mapping/url',
            semanticProfile: 'disco/test/profile',
          },
        ],
      };
      expect(assertIsRegistryProviderInfo(record)).toBeUndefined();
    });

    it('throws error on null record', () => {
      const record = null;
      expect(() => assertIsRegistryProviderInfo(record)).toThrowError(
        new Error('Invalid response from registry!')
      );
    });

    it('throws error when disco property is missing', () => {
      const record = {
        url: 'test/url',
        registryId: 'some-registiry-id',
        serviceUrl: 'test/service/url',
        mappingUrl: 'test/mapping/url',
        semanticProfile: 'test/profile',
      };
      expect(() => assertIsRegistryProviderInfo(record)).toThrowError(
        new Error('Invalid response from registry!')
      );
    });
  });

  describe('when fetching map AST', () => {
    it('fetches map document', async () => {
      const mockResponse = {
        statusCode: 200,
        body: mockMapDocument,
        headers: { test: 'test' },
        debug: {
          request: {
            headers: { test: 'test' },
            url: 'test',
            body: {},
          },
        },
      };

      request.mockResolvedValue(mockResponse);

      await expect(fetchMapAST('test-url')).resolves.toEqual(mockMapDocument);

      expect(request).toHaveBeenCalledTimes(1);
      expect(request).toHaveBeenCalledWith('test-url', {
        method: 'GET',
        accept: 'application/json',
      });
    });
  });

  describe('when fetching providers', () => {
    const mockRecord = {
      url: 'test/url',
      registryId: 'some-registiry-id',
      serviceUrl: 'test/service/url',
      mappingUrl: 'test/mapping/url',
      semanticProfile: 'test/profile',
      disco: [
        {
          url: 'disco/test/url',
          registryId: 'disco/some-registiry-id',
          serviceUrl: 'disco/test/service/url',
          mappingUrl: 'disco/test/mapping/url',
          semanticProfile: 'disco/test/profile',
        },
      ],
    };

    it('fetches map documentt', async () => {
      const mockResponse = {
        statusCode: 200,
        body: mockRecord,
        headers: { test: 'test' },
        debug: {
          request: {
            headers: { test: 'test' },
            url: 'test',
            body: {},
          },
        },
      };

      request.mockResolvedValue(mockResponse);

      await expect(fetchProviders('test-id', 'test-url')).resolves.toEqual(
        mockRecord.disco
      );

      expect(request).toHaveBeenCalledTimes(1);
      expect(request).toHaveBeenCalledWith('test-url', {
        method: 'GET',
        queryParameters: {
          semanticProfile: 'test-id',
        },
        accept: 'application/json',
      });
    });
  });

  describe('when fetching bind', () => {
<<<<<<< HEAD
    it('fetches map document', async () => {
=======
    let originalUrl: string | undefined;
    let originalToken: string | undefined;

    beforeAll(() => {
      originalUrl = process.env.SUPERFACE_API_URL;
      originalToken = process.env.SUPERFACE_SDK_TOKEN;
    });
    afterAll(() => {
      if (originalUrl) {
        process.env.SUPERFACE_API_URL = originalUrl;
      }
      if (originalToken) {
        process.env.SUPERFACE_SDK_TOKEN = originalToken;
      }
    });
    it('fetches map document', async () => {
      process.env.SUPERFACE_API_URL = 'https://superface.dev';
      process.env.SUPERFACE_SDK_TOKEN =
        'sfs_bb064dd57c302911602dd097bc29bedaea6a021c25a66992d475ed959aa526c7_37bce8b5';

      const mockBody = {
        provider: mockProviderJson,
        map_ast: JSON.stringify(mockMapDocument),
      };
      const mockResponse = {
        statusCode: 200,
        body: mockBody,
        headers: { test: 'test' },
        debug: {
          request: {
            headers: { test: 'test' },
            url: 'test',
            body: {},
          },
        },
      };

      mocked(HttpClient.request).mockResolvedValue(mockResponse);

      await expect(
        fetchBind(
          {
            profileId: 'test-profile-id',
            provider: 'test-provider',
            mapVariant: 'test-map-variant',
            mapRevision: 'test-map-revision',
          },
          { registryUrl: 'test-registiry-url' }
        )
      ).resolves.toEqual({
        provider: mockProviderJson,
        mapAst: mockMapDocument,
      });

      expect(HttpClient.request).toHaveBeenCalledTimes(1);
      expect(HttpClient.request).toHaveBeenCalledWith('/registry/bind', {
        method: 'POST',
        headers: [
          'Authorization: SUPERFACE-SDK-TOKEN sfs_bb064dd57c302911602dd097bc29bedaea6a021c25a66992d475ed959aa526c7_37bce8b5',
        ],
        baseUrl: 'test-registiry-url',
        accept: 'application/json',
        contentType: 'application/json',
        body: {
          profile_id: 'test-profile-id',
          provider: 'test-provider',
          map_variant: 'test-map-variant',
          map_revision: 'test-map-revision',
        },
      });
    });

    it('fetches map document sdk token with invalid prefix', async () => {
      process.env.SUPERFACE_API_URL = 'https://superface.dev';
      process.env.SUPERFACE_SDK_TOKEN =
        'sfx_bb064dd57c302911602dd097bc29bedaea6a021c25a66992d475ed959aa526c7_37bce8b5';

>>>>>>> 7a8f3ef4
      const mockBody = {
        provider: mockProviderJson,
        map_ast: JSON.stringify(mockMapDocument),
      };
      const mockResponse = {
        statusCode: 200,
        body: mockBody,
        headers: { test: 'test' },
        debug: {
          request: {
            headers: { test: 'test' },
            url: 'test',
            body: {},
          },
        },
      };

      request.mockResolvedValue(mockResponse);

      await expect(
        fetchBind(
          {
            profileId: 'test-profile-id',
            provider: 'test-provider',
            mapVariant: 'test-map-variant',
            mapRevision: 'test-map-revision',
          },
          { registryUrl: 'test-registiry-url' }
        )
      ).resolves.toEqual({
        provider: mockProviderJson,
        mapAst: mockMapDocument,
      });

      expect(request).toHaveBeenCalledTimes(1);
      expect(request).toHaveBeenCalledWith('/registry/bind', {
        method: 'POST',
        baseUrl: 'test-registiry-url',
        accept: 'application/json',
        contentType: 'application/json',
        body: {
          profile_id: 'test-profile-id',
          provider: 'test-provider',
          map_variant: 'test-map-variant',
          map_revision: 'test-map-revision',
        },
      });
    });

    it('fetches map document sdk token with sfs prefix', async () => {
      process.env.SUPERFACE_API_URL = 'https://superface.dev';
      process.env.SUPERFACE_SDK_TOKEN =
        'sfs_bb064dd57c302911602dd097bc29bedaea6a021c25a66992d475ed959aa526c7_37bce8b5';

      const mockBody = {
        provider: mockProviderJson,
        map_ast: JSON.stringify(mockMapDocument),
      };
      const mockResponse = {
        statusCode: 200,
        body: mockBody,
        headers: { test: 'test' },
        debug: {
          request: {
            headers: { test: 'test' },
            url: 'test',
            body: {},
          },
        },
      };

      mocked(HttpClient.request).mockResolvedValue(mockResponse);

      await expect(
        fetchBind(
          {
            profileId: 'test-profile-id',
            provider: 'test-provider',
            mapVariant: 'test-map-variant',
            mapRevision: 'test-map-revision',
          },
          { registryUrl: 'test-registiry-url' }
        )
      ).resolves.toEqual({
        provider: mockProviderJson,
        mapAst: mockMapDocument,
      });

      expect(HttpClient.request).toHaveBeenCalledTimes(1);
      expect(HttpClient.request).toHaveBeenCalledWith('/registry/bind', {
        method: 'POST',
        baseUrl: 'test-registiry-url',
        accept: 'application/json',
        contentType: 'application/json',
        headers: [
          'Authorization: SUPERFACE-SDK-TOKEN sfs_bb064dd57c302911602dd097bc29bedaea6a021c25a66992d475ed959aa526c7_37bce8b5',
        ],
        body: {
          profile_id: 'test-profile-id',
          provider: 'test-provider',
          map_variant: 'test-map-variant',
          map_revision: 'test-map-revision',
        },
      });
    });

    it('throws error on invalid document', async () => {
      const mockBody = {
        provider: { test: 'invalid' },
        map_ast: JSON.stringify(mockMapDocument),
      };
      const mockResponse = {
        statusCode: 200,
        body: mockBody,
        headers: { test: 'test' },
        debug: {
          request: {
            headers: { test: 'test' },
            url: 'test',
            body: {},
          },
        },
      };

      request.mockResolvedValue(mockResponse);

      await expect(
        fetchBind({
          profileId: 'test-profile-id',
          provider: 'test-provider',
          mapVariant: 'test-map-variant',
          mapRevision: 'test-map-revision',
        })
      ).rejects.toEqual(new Error('registry responded with invalid body'));

      expect(request).toHaveBeenCalledTimes(1);
      expect(request).toHaveBeenCalledWith('/registry/bind', {
        method: 'POST',
        baseUrl: expect.stringMatching('https://'),
        accept: 'application/json',
        headers: [
          'Authorization: SUPERFACE-SDK-TOKEN sfs_bb064dd57c302911602dd097bc29bedaea6a021c25a66992d475ed959aa526c7_37bce8b5',
        ],
        contentType: 'application/json',
        body: {
          profile_id: 'test-profile-id',
          provider: 'test-provider',
          map_variant: 'test-map-variant',
          map_revision: 'test-map-revision',
        },
      });
<<<<<<< HEAD
=======
    });
  });

  describe('when loading sdk auth token', () => {
    let originalToken: string | undefined;

    beforeAll(() => {
      originalToken = process.env.SUPERFACE_SDK_TOKEN;
    });
    afterAll(() => {
      if (originalToken) {
        process.env.SUPERFACE_SDK_TOKEN = originalToken;
      }
    });
    it('returns undefined - sdk token not set', async () => {
      delete process.env.SUPERFACE_SDK_TOKEN;
      expect(loadSdkAuthToken()).toBeUndefined();
    });
    it('returns undefined - sdk token with invalid prefix', async () => {
      process.env.SUPERFACE_SDK_TOKEN =
        'sfx_bb064dd57c302911602dd097bc29bedaea6a021c25a66992d475ed959aa526c7_37bce8b5';
      expect(loadSdkAuthToken()).toBeUndefined();
    });
    it('returns undefined - sdk token with invalid sufix', async () => {
      process.env.SUPERFACE_SDK_TOKEN =
        'sfs_bb064dd57c302911602dd097bc29bedaea6a021c25a66992d475ed959aa526c7_37bXe8b5';
      expect(loadSdkAuthToken()).toBeUndefined();
    });
    it('returns token - sdk token with space at the end', async () => {
      process.env.SUPERFACE_SDK_TOKEN =
        'sfs_bb064dd57c302911602dd097bc29bedaea6a021c25a66992d475ed959aa526c7_37bce8b5 ';
      expect(loadSdkAuthToken()).toEqual(
        'sfs_bb064dd57c302911602dd097bc29bedaea6a021c25a66992d475ed959aa526c7_37bce8b5'
      );
>>>>>>> 7a8f3ef4
    });
  });
});<|MERGE_RESOLUTION|>--- conflicted
+++ resolved
@@ -166,23 +166,22 @@
   });
 
   describe('when fetching bind', () => {
-<<<<<<< HEAD
     it('fetches map document', async () => {
-=======
-    let originalUrl: string | undefined;
-    let originalToken: string | undefined;
-
-    beforeAll(() => {
-      originalUrl = process.env.SUPERFACE_API_URL;
-      originalToken = process.env.SUPERFACE_SDK_TOKEN;
-    });
-    afterAll(() => {
-      if (originalUrl) {
-        process.env.SUPERFACE_API_URL = originalUrl;
-      }
-      if (originalToken) {
-        process.env.SUPERFACE_SDK_TOKEN = originalToken;
-      }
+      let originalUrl: string | undefined;
+      let originalToken: string | undefined;
+
+      beforeAll(() => {
+        originalUrl = process.env.SUPERFACE_API_URL;
+        originalToken = process.env.SUPERFACE_SDK_TOKEN;
+      });
+      afterAll(() => {
+        if (originalUrl) {
+          process.env.SUPERFACE_API_URL = originalUrl;
+        }
+        if (originalToken) {
+          process.env.SUPERFACE_SDK_TOKEN = originalToken;
+        }
+      });
     });
     it('fetches map document', async () => {
       process.env.SUPERFACE_API_URL = 'https://superface.dev';
@@ -206,7 +205,7 @@
         },
       };
 
-      mocked(HttpClient.request).mockResolvedValue(mockResponse);
+      request.mockResolvedValue(mockResponse);
 
       await expect(
         fetchBind(
@@ -223,8 +222,8 @@
         mapAst: mockMapDocument,
       });
 
-      expect(HttpClient.request).toHaveBeenCalledTimes(1);
-      expect(HttpClient.request).toHaveBeenCalledWith('/registry/bind', {
+      expect(request).toHaveBeenCalledTimes(1);
+      expect(request).toHaveBeenCalledWith('/registry/bind', {
         method: 'POST',
         headers: [
           'Authorization: SUPERFACE-SDK-TOKEN sfs_bb064dd57c302911602dd097bc29bedaea6a021c25a66992d475ed959aa526c7_37bce8b5',
@@ -246,7 +245,6 @@
       process.env.SUPERFACE_SDK_TOKEN =
         'sfx_bb064dd57c302911602dd097bc29bedaea6a021c25a66992d475ed959aa526c7_37bce8b5';
 
->>>>>>> 7a8f3ef4
       const mockBody = {
         provider: mockProviderJson,
         map_ast: JSON.stringify(mockMapDocument),
@@ -318,7 +316,7 @@
         },
       };
 
-      mocked(HttpClient.request).mockResolvedValue(mockResponse);
+      request.mockResolvedValue(mockResponse);
 
       await expect(
         fetchBind(
@@ -335,8 +333,8 @@
         mapAst: mockMapDocument,
       });
 
-      expect(HttpClient.request).toHaveBeenCalledTimes(1);
-      expect(HttpClient.request).toHaveBeenCalledWith('/registry/bind', {
+      expect(request).toHaveBeenCalledTimes(1);
+      expect(request).toHaveBeenCalledWith('/registry/bind', {
         method: 'POST',
         baseUrl: 'test-registiry-url',
         accept: 'application/json',
@@ -398,8 +396,6 @@
           map_revision: 'test-map-revision',
         },
       });
-<<<<<<< HEAD
-=======
     });
   });
 
@@ -434,7 +430,6 @@
       expect(loadSdkAuthToken()).toEqual(
         'sfs_bb064dd57c302911602dd097bc29bedaea6a021c25a66992d475ed959aa526c7_37bce8b5'
       );
->>>>>>> 7a8f3ef4
     });
   });
 });