import { AstMetadata, MapDocumentNode, ProviderJson } from '@superfaceai/ast';

import { Config } from '../config';
import {
  bindResponseError,
  invalidProviderResponseError,
  unknownBindResponseError,
  unknownProviderInfoError,
} from '../internal/errors.helpers';
import {
  assertIsRegistryProviderInfo,
  fetchBind,
  fetchMapSource,
  fetchProviderInfo,
} from './registry';

const request = jest.fn();
jest.mock('../internal/interpreter/http', () => {
  return {
    HttpClient: jest.fn().mockImplementation(() => ({
      request,
    })),
  };
});

const MOCK_TOKEN =
  'sfs_bb064dd57c302911602dd097bc29bedaea6a021c25a66992d475ed959aa526c7_37bce8b5';

describe('registry', () => {
  const astMetadata: AstMetadata = {
    sourceChecksum: 'checksum',
    astVersion: {
      major: 1,
      minor: 0,
      patch: 0,
    },
    parserVersion: {
      major: 1,
      minor: 0,
      patch: 0,
    },
  };

  const mockMapDocument: MapDocumentNode = {
    astMetadata,
    kind: 'MapDocument',
    header: {
      kind: 'MapHeader',
      profile: {
        name: 'different-test-profile',
        scope: 'some-map-scope',
        version: {
          major: 1,
          minor: 0,
          patch: 0,
        },
      },
      provider: 'test-profile',
    },
    definitions: [],
  };

  const mockProviderJson: ProviderJson = {
    name: 'test',
    services: [{ id: 'test-service', baseUrl: 'service/base/url' }],
    defaultService: 'test-service',
  };

  afterAll(() => {
    jest.resetModules();
  });

  afterEach(() => {
    request.mockReset();
  });

  describe('when asserting input is registry provider info', () => {
    it('asserts correctly', () => {
      const record = {
        url: 'test/url',
        registryId: 'some-registiry-id',
        serviceUrl: 'test/service/url',
        mappingUrl: 'test/mapping/url',
        semanticProfile: 'test/profile',
        disco: [
          {
            url: 'disco/test/url',
            registryId: 'disco/some-registiry-id',
            serviceUrl: 'disco/test/service/url',
            mappingUrl: 'disco/test/mapping/url',
            semanticProfile: 'disco/test/profile',
          },
        ],
      };
      expect(assertIsRegistryProviderInfo(record)).toBeUndefined();
    });

    it('throws error on null record', () => {
      const record = null;
      expect(() => assertIsRegistryProviderInfo(record)).toThrowError(
        'Invalid response from registry'
      );
    });

    it('throws error when disco property is missing', () => {
      const record = {
        url: 'test/url',
        registryId: 'some-registiry-id',
        serviceUrl: 'test/service/url',
        mappingUrl: 'test/mapping/url',
        semanticProfile: 'test/profile',
      };
      expect(() => assertIsRegistryProviderInfo(record)).toThrowError(
        'Invalid response from registry'
      );
    });
  });

  describe('when fetching provider info', () => {
    const TEST_REGISTRY_URL = 'https://example.com/test-registry';
    const TEST_SDK_TOKEN =
      'sfs_bb064dd57c302911602dd097bc29bedaea6a021c25a66992d475ed959aa526c7_37bce8b5';

    beforeEach(() => {
      const config = Config.instance();
      config.superfaceApiUrl = TEST_REGISTRY_URL;
      config.sdkAuthToken = TEST_SDK_TOKEN;
    });

    afterAll(() => {
      Config.reloadFromEnv();
    });

    it('fetches provider info', async () => {
      const mockBody = {
        definition: mockProviderJson,
      };
      const mockResponse = {
        statusCode: 200,
        body: mockBody,
        debug: {
          request: {
            url: 'test',
            body: {},
          },
        },
      };

      request.mockResolvedValue(mockResponse);

      await expect(fetchProviderInfo('test')).resolves.toEqual(
        mockProviderJson
      );

      expect(request).toHaveBeenCalledTimes(1);
      expect(request).toHaveBeenCalledWith('/providers/test', {
        method: 'GET',
        headers: [`Authorization: SUPERFACE-SDK-TOKEN ${TEST_SDK_TOKEN}`],
        baseUrl: TEST_REGISTRY_URL,
        accept: 'application/json',
        contentType: 'application/json',
        body: undefined,
      });
    });

    it('throws on invalid body', async () => {
      const mockBody = {};
      const mockResponse = {
        statusCode: 200,
        body: mockBody,
        debug: {
          request: {
            url: 'test',
            body: {},
          },
        },
      };

      request.mockResolvedValue(mockResponse);

      await expect(fetchProviderInfo('test')).rejects.toEqual(
        unknownProviderInfoError({
          message: 'Registry responded with invalid body',
          body: mockBody,
          provider: 'test',
          statusCode: 200,
        })
      );

      expect(request).toHaveBeenCalledTimes(1);
    });

    it('throws on invalid provider json', async () => {
      const mockBody = {
        definition: {},
      };
      const mockResponse = {
        statusCode: 200,
        body: mockBody,
        debug: {
          request: {
            url: 'test',
            body: {},
          },
        },
      };

      request.mockResolvedValue(mockResponse);

      await expect(fetchProviderInfo('test')).rejects.toEqual(
        unknownProviderInfoError({
          message: 'Registry responded with invalid ProviderJson definition',
          body: {},
          provider: 'test',
          statusCode: 200,
        })
      );

      expect(request).toHaveBeenCalledTimes(1);
    });
  });

  describe('when fetching bind', () => {
    const TEST_REGISTRY_URL = 'https://example.com/test-registry';
    const TEST_SDK_TOKEN =
      'sfs_bb064dd57c302911602dd097bc29bedaea6a021c25a66992d475ed959aa526c7_37bce8b5';
    const config = new Config({
      superfaceApiUrl: TEST_REGISTRY_URL,
      sdkAuthToken: TEST_SDK_TOKEN,
    });

    it('fetches map document', async () => {
      const mockBody = {
        provider: mockProviderJson,
        map_ast: JSON.stringify(mockMapDocument),
      };
      const mockResponse = {
        statusCode: 200,
        body: mockBody,
        headers: { test: 'test' },
        debug: {
          request: {
            headers: { test: 'test' },
            url: 'test',
            body: {},
          },
        },
      };

      request.mockResolvedValue(mockResponse);

      await expect(
        fetchBind(
          {
            profileId: 'test-profile-id',
            provider: 'test-provider',
            mapVariant: 'test-map-variant',
            mapRevision: 'test-map-revision',
          },
          config
        )
      ).resolves.toEqual({
        provider: mockProviderJson,
        mapAst: mockMapDocument,
      });

      expect(request).toHaveBeenCalledTimes(1);
      expect(request).toHaveBeenCalledWith('/registry/bind', {
        method: 'POST',
        headers: [`Authorization: SUPERFACE-SDK-TOKEN ${TEST_SDK_TOKEN}`],
        baseUrl: TEST_REGISTRY_URL,
        accept: 'application/json',
        contentType: 'application/json',
        body: {
          profile_id: 'test-profile-id',
          provider: 'test-provider',
          map_variant: 'test-map-variant',
          map_revision: 'test-map-revision',
        },
      });
    });

    it('fetches map document sdk token with sfs prefix', async () => {
      const mockBody = {
        provider: mockProviderJson,
        map_ast: JSON.stringify(mockMapDocument),
      };
      const mockResponse = {
        statusCode: 200,
        body: mockBody,
        headers: { test: 'test' },
        debug: {
          request: {
            headers: { test: 'test' },
            url: 'test',
            body: {},
          },
        },
      };

      request.mockResolvedValue(mockResponse);

      await expect(
        fetchBind(
          {
            profileId: 'test-profile-id',
            provider: 'test-provider',
            mapVariant: 'test-map-variant',
            mapRevision: 'test-map-revision',
          },
          config
        )
      ).resolves.toEqual({
        provider: mockProviderJson,
        mapAst: mockMapDocument,
      });

      expect(request).toHaveBeenCalledTimes(1);
      expect(request).toHaveBeenCalledWith('/registry/bind', {
        method: 'POST',
        baseUrl: TEST_REGISTRY_URL,
        accept: 'application/json',
        contentType: 'application/json',
        headers: [`Authorization: SUPERFACE-SDK-TOKEN ${MOCK_TOKEN}`],
        body: {
          profile_id: 'test-profile-id',
          provider: 'test-provider',
          map_variant: 'test-map-variant',
          map_revision: 'test-map-revision',
        },
      });
    });

    it('throws error on invalid provider document', async () => {
      const mockBody = {
        provider: { test: 'invalid' },
        map_ast: JSON.stringify(mockMapDocument),
      };
      const mockResponse = {
        statusCode: 200,
        body: mockBody,
        headers: { test: 'test' },
        debug: {
          request: {
            headers: { test: 'test' },
            url: 'test',
            body: {},
          },
        },
      };

      request.mockResolvedValue(mockResponse);

      await expect(
<<<<<<< HEAD
        fetchBind(
          {
            profileId: 'test-profile-id',
            provider: 'test-provider',
            mapVariant: 'test-map-variant',
            mapRevision: 'test-map-revision',
          },
          config
        )
      ).rejects.toThrow('validation failed');
=======
        fetchBind({
          profileId: 'test-profile-id',
          provider: 'test-provider',
          mapVariant: 'test-map-variant',
          mapRevision: 'test-map-revision',
        })
      ).rejects.toThrow(invalidProviderResponseError({ path: ['input'] }));
>>>>>>> a97079e9

      expect(request).toHaveBeenCalledTimes(1);
    });

    it('throws error on invalid response body', async () => {
      const mockBody = {};
      const mockResponse = {
        statusCode: 200,
        body: mockBody,
        headers: { test: 'test' },
        debug: {
          request: {
            headers: { test: 'test' },
            url: 'test',
            body: {},
          },
        },
      };

      request.mockResolvedValue(mockResponse);

      await expect(
        fetchBind({
          profileId: 'test-profile-id',
          provider: 'test-provider',
          mapVariant: 'test-map-variant',
          mapRevision: 'test-map-revision',
        })
      ).rejects.toEqual(
        unknownBindResponseError({
          profileId: 'test-profile-id',
          provider: 'test-provider',
          mapVariant: 'test-map-variant',
          mapRevision: 'test-map-revision',
          statusCode: 200,
          body: mockBody,
        })
      );

      expect(request).toHaveBeenCalledTimes(1);
    });

    it('throws error on invalid status code and empty response body', async () => {
      const mockBody = {};
      const mockResponse = {
        statusCode: 400,
        body: mockBody,
        headers: { test: 'test' },
        debug: {
          request: {
            headers: { test: 'test' },
            url: 'test',
            body: {},
          },
        },
      };

      request.mockResolvedValue(mockResponse);

      await expect(
        fetchBind({
          profileId: 'test-profile-id',
          provider: 'test-provider',
          mapVariant: 'test-map-variant',
          mapRevision: 'test-map-revision',
        })
      ).rejects.toEqual(
        unknownBindResponseError({
          profileId: 'test-profile-id',
          provider: 'test-provider',
          mapVariant: 'test-map-variant',
          mapRevision: 'test-map-revision',
          statusCode: 400,
          body: mockBody,
        })
      );

      expect(request).toHaveBeenCalledTimes(1);
    });

    it('throws error on invalid status code and response body with detail', async () => {
      const mockBody = {
        detail: 'Test',
        title: 'Title',
      };
      const mockResponse = {
        statusCode: 400,
        body: mockBody,
        headers: { test: 'test' },
        debug: {
          request: {
            headers: { test: 'test' },
            url: 'test',
            body: {},
          },
        },
      };

      request.mockResolvedValue(mockResponse);

      await expect(
        fetchBind({
          profileId: 'test-profile-id',
          provider: 'test-provider',
          mapVariant: 'test-map-variant',
          mapRevision: 'test-map-revision',
        })
      ).rejects.toEqual(
        bindResponseError({
          profileId: 'test-profile-id',
          provider: 'test-provider',
          mapVariant: 'test-map-variant',
          mapRevision: 'test-map-revision',
          statusCode: 400,
          detail: 'Test',
          title: 'Title',
        })
      );

      expect(request).toHaveBeenCalledTimes(1);
    });

    it('returns undefined on invalid map document', async () => {
      const mockBody = {
        provider: mockProviderJson,
        map_ast: 'this is not fine',
      };
      const mockResponse = {
        statusCode: 200,
        body: mockBody,
        headers: { test: 'test' },
        debug: {
          request: {
            headers: { test: 'test' },
            url: 'test',
            body: {},
          },
        },
      };

      request.mockResolvedValue(mockResponse);

      await expect(
        fetchBind(
          {
            profileId: 'test-profile-id',
            provider: 'test-provider',
            mapVariant: 'test-map-variant',
            mapRevision: 'test-map-revision',
          },
          config
        )
      ).resolves.toEqual({
        provider: mockProviderJson,
        mapAst: undefined,
      });

      expect(request).toHaveBeenCalledTimes(1);
    });
  });

  describe('when fetching map source', () => {
    const TEST_REGISTRY_URL = 'https://example.com/test-registry';
    const TEST_SDK_TOKEN =
      'sfs_bb064dd57c302911602dd097bc29bedaea6a021c25a66992d475ed959aa526c7_37bce8b5';
    const config = new Config({
      superfaceApiUrl: TEST_REGISTRY_URL,
      sdkAuthToken: TEST_SDK_TOKEN,
    });

    it('fetches map source with map variant', async () => {
      const mockMapSOurce = 'source';
      const mockResponse = {
        statusCode: 200,
        body: mockMapSOurce,
        headers: { test: 'test' },
        debug: {
          request: {
            headers: { test: 'test' },
            url: 'test',
            body: {},
          },
        },
      };
      request.mockResolvedValue(mockResponse);

      const mapId = 'test-profile-id.test-provider.test-map-variant@1.0.0';
      await expect(fetchMapSource(mapId, config)).resolves.toEqual(
        mockMapSOurce
      );

      expect(request).toHaveBeenCalledTimes(1);
      expect(request).toHaveBeenCalledWith(`/${mapId}`, {
        method: 'GET',
        baseUrl: TEST_REGISTRY_URL,
        accept: 'application/vnd.superface.map',
        headers: [`Authorization: SUPERFACE-SDK-TOKEN ${TEST_SDK_TOKEN}`],
      });
    });

    it('fetches map source without map variant', async () => {
      const mockMapSOurce = 'source';
      const mockResponse = {
        statusCode: 200,
        body: mockMapSOurce,
        headers: { test: 'test' },
        debug: {
          request: {
            headers: { test: 'test' },
            url: 'test',
            body: {},
          },
        },
      };
      request.mockResolvedValue(mockResponse);

      const mapId = 'test-profile-id.test-provider@1.0.0';
      await expect(fetchMapSource(mapId, config)).resolves.toEqual(
        mockMapSOurce
      );

      expect(request).toHaveBeenCalledTimes(1);
      expect(request).toHaveBeenCalledWith(`/${mapId}`, {
        method: 'GET',
        baseUrl: TEST_REGISTRY_URL,
        accept: 'application/vnd.superface.map',
        headers: [`Authorization: SUPERFACE-SDK-TOKEN ${TEST_SDK_TOKEN}`],
      });
    });
  });
});<|MERGE_RESOLUTION|>--- conflicted
+++ resolved
@@ -3,7 +3,6 @@
 import { Config } from '../config';
 import {
   bindResponseError,
-  invalidProviderResponseError,
   unknownBindResponseError,
   unknownProviderInfoError,
 } from '../internal/errors.helpers';
@@ -120,15 +119,9 @@
     const TEST_REGISTRY_URL = 'https://example.com/test-registry';
     const TEST_SDK_TOKEN =
       'sfs_bb064dd57c302911602dd097bc29bedaea6a021c25a66992d475ed959aa526c7_37bce8b5';
-
-    beforeEach(() => {
-      const config = Config.instance();
-      config.superfaceApiUrl = TEST_REGISTRY_URL;
-      config.sdkAuthToken = TEST_SDK_TOKEN;
-    });
-
-    afterAll(() => {
-      Config.reloadFromEnv();
+    const config = new Config({
+      superfaceApiUrl: TEST_REGISTRY_URL,
+      sdkAuthToken: TEST_SDK_TOKEN,
     });
 
     it('fetches provider info', async () => {
@@ -148,7 +141,7 @@
 
       request.mockResolvedValue(mockResponse);
 
-      await expect(fetchProviderInfo('test')).resolves.toEqual(
+      await expect(fetchProviderInfo('test', config)).resolves.toEqual(
         mockProviderJson
       );
 
@@ -178,7 +171,7 @@
 
       request.mockResolvedValue(mockResponse);
 
-      await expect(fetchProviderInfo('test')).rejects.toEqual(
+      await expect(fetchProviderInfo('test', config)).rejects.toEqual(
         unknownProviderInfoError({
           message: 'Registry responded with invalid body',
           body: mockBody,
@@ -207,7 +200,7 @@
 
       request.mockResolvedValue(mockResponse);
 
-      await expect(fetchProviderInfo('test')).rejects.toEqual(
+      await expect(fetchProviderInfo('test', config)).rejects.toEqual(
         unknownProviderInfoError({
           message: 'Registry responded with invalid ProviderJson definition',
           body: {},
@@ -352,7 +345,6 @@
       request.mockResolvedValue(mockResponse);
 
       await expect(
-<<<<<<< HEAD
         fetchBind(
           {
             profileId: 'test-profile-id',
@@ -362,16 +354,7 @@
           },
           config
         )
-      ).rejects.toThrow('validation failed');
-=======
-        fetchBind({
-          profileId: 'test-profile-id',
-          provider: 'test-provider',
-          mapVariant: 'test-map-variant',
-          mapRevision: 'test-map-revision',
-        })
-      ).rejects.toThrow(invalidProviderResponseError({ path: ['input'] }));
->>>>>>> a97079e9
+      ).rejects.toThrow('Bind call responded with invalid provider body');
 
       expect(request).toHaveBeenCalledTimes(1);
     });
@@ -394,12 +377,15 @@
       request.mockResolvedValue(mockResponse);
 
       await expect(
-        fetchBind({
-          profileId: 'test-profile-id',
-          provider: 'test-provider',
-          mapVariant: 'test-map-variant',
-          mapRevision: 'test-map-revision',
-        })
+        fetchBind(
+          {
+            profileId: 'test-profile-id',
+            provider: 'test-provider',
+            mapVariant: 'test-map-variant',
+            mapRevision: 'test-map-revision',
+          },
+          config
+        )
       ).rejects.toEqual(
         unknownBindResponseError({
           profileId: 'test-profile-id',
@@ -408,6 +394,7 @@
           mapRevision: 'test-map-revision',
           statusCode: 200,
           body: mockBody,
+          apiUrl: TEST_REGISTRY_URL,
         })
       );
 
@@ -432,12 +419,15 @@
       request.mockResolvedValue(mockResponse);
 
       await expect(
-        fetchBind({
-          profileId: 'test-profile-id',
-          provider: 'test-provider',
-          mapVariant: 'test-map-variant',
-          mapRevision: 'test-map-revision',
-        })
+        fetchBind(
+          {
+            profileId: 'test-profile-id',
+            provider: 'test-provider',
+            mapVariant: 'test-map-variant',
+            mapRevision: 'test-map-revision',
+          },
+          config
+        )
       ).rejects.toEqual(
         unknownBindResponseError({
           profileId: 'test-profile-id',
@@ -446,6 +436,7 @@
           mapRevision: 'test-map-revision',
           statusCode: 400,
           body: mockBody,
+          apiUrl: TEST_REGISTRY_URL,
         })
       );
 
@@ -473,12 +464,15 @@
       request.mockResolvedValue(mockResponse);
 
       await expect(
-        fetchBind({
-          profileId: 'test-profile-id',
-          provider: 'test-provider',
-          mapVariant: 'test-map-variant',
-          mapRevision: 'test-map-revision',
-        })
+        fetchBind(
+          {
+            profileId: 'test-profile-id',
+            provider: 'test-provider',
+            mapVariant: 'test-map-variant',
+            mapRevision: 'test-map-revision',
+          },
+          config
+        )
       ).rejects.toEqual(
         bindResponseError({
           profileId: 'test-profile-id',
@@ -488,6 +482,7 @@
           statusCode: 400,
           detail: 'Test',
           title: 'Title',
+          apiUrl: TEST_REGISTRY_URL,
         })
       );
 
