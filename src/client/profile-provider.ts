import {
  assertMapDocumentNode,
  assertProfileDocumentNode,
  FILE_URI_PROTOCOL,
  HttpScheme,
  isApiKeySecurityValues,
  isBasicAuthSecurityValues,
  isBearerTokenSecurityValues,
  isDigestSecurityValues,
  isFileURIString,
  isMapFile,
  isOAuthSecurityValues,
  isProfileFile,
  MapDocumentNode,
  NormalizedProfileProviderSettings,
  prepareProviderParameters,
  ProfileDocumentNode,
  ProviderJson,
  SecurityScheme,
  SecurityType,
  SecurityValues,
} from '@superfaceai/ast';
import createDebug from 'debug';
import { promises as fsp } from 'fs';
import { join as joinPath } from 'path';

import {
  invalidProfileError,
  invalidSecurityValuesError,
  localProviderAndRemoteMapError,
  providersDoNotMatchError,
  referencedFileNotFoundError,
  securityNotFoundError,
} from '../internal/errors.helpers';
import {
  MapInterpreter,
  MapInterpreterError,
  ProfileParameterError,
  ProfileParameterValidator,
} from '../internal/interpreter';
import { FetchInstance } from '../internal/interpreter/http/interfaces';
import {
  AuthCache,
  SecurityConfiguration,
} from '../internal/interpreter/http/security';
import {
  castToNonPrimitive,
  mergeVariables,
  NonPrimitive,
} from '../internal/interpreter/variables';
import { Parser } from '../internal/parser';
import { SuperJson } from '../internal/superjson';
import { mergeSecurity } from '../internal/superjson/mutate';
import { err, ok, Result } from '../lib';
import { Events, Interceptable } from '../lib/events';
import { CrossFetch } from '../lib/fetch';
import { IServiceSelector, ServiceSelector } from '../lib/services';
import { MapInterpreterEventAdapter } from './failure/map-interpreter-adapter';
import { ProfileConfiguration } from './profile';
import { ProviderConfiguration } from './provider';
import { fetchBind, fetchMapSource, fetchProviderInfo } from './registry';

function forceCast<T>(_: unknown): asserts _ is T {}

function profileAstId(ast: ProfileDocumentNode): string {
  return ast.header.scope !== undefined
    ? ast.header.scope + '/' + ast.header.name
    : ast.header.name;
}

const boundProfileProviderDebug = createDebug(
  'superface:bound-profile-provider'
);
<<<<<<< HEAD
=======
export type AuthCache = { digest?: Record<string, string> };
>>>>>>> 2459d4d7

export class BoundProfileProvider {
  // TODO: Interceptable and set metadata
  private profileValidator: ProfileParameterValidator;
  private fetchInstance: FetchInstance & Interceptable & AuthCache;

  constructor(
    private readonly profileAst: ProfileDocumentNode,
    private readonly mapAst: MapDocumentNode,
    private readonly providerName: string,
    readonly configuration: {
      services: IServiceSelector;
      profileProviderSettings?: NormalizedProfileProviderSettings;
      security: SecurityConfiguration[];
      parameters?: Record<string, string>;
    },
    events?: Events
  ) {
    this.profileValidator = new ProfileParameterValidator(this.profileAst);

    this.fetchInstance = new CrossFetch();
    this.fetchInstance.metadata = {
      profile: profileAstId(profileAst),
      provider: providerName,
    };
    this.fetchInstance.events = events;
  }

  private composeInput(
    usecase: string,
    input?: NonPrimitive | undefined
  ): NonPrimitive | undefined {
    let composed = input;

    const defaultInput = castToNonPrimitive(
      this.configuration.profileProviderSettings?.defaults[usecase]?.input
    );
    if (defaultInput !== undefined) {
      composed = mergeVariables(defaultInput, input ?? {});
      boundProfileProviderDebug('Composed input with defaults:', composed);
    }

    return composed;
  }

  /**
   * Performs the usecase while validating input and output against the profile definition.
   *
   * Note that the `TInput` and `TResult` types cannot be checked for compatibility with the profile definition, so the caller
   * is responsible for ensuring that the cast is safe.
   */
  async perform<
    TInput extends NonPrimitive | undefined = undefined,
    // eslint-disable-next-line @typescript-eslint/no-explicit-any
    TResult = any
  >(
    usecase: string,
    input?: TInput,
    parameters?: Record<string, string>
  ): Promise<Result<TResult, ProfileParameterError | MapInterpreterError>> {
    this.fetchInstance.metadata = {
      profile: profileAstId(this.profileAst),
      usecase,
      provider: this.providerName,
    };
    // compose and validate the input
    const composedInput = this.composeInput(usecase, input);

    const inputValidation = this.profileValidator.validate(
      composedInput,
      'input',
      usecase
    );
    if (inputValidation.isErr()) {
      return err(inputValidation.error);
    }
    forceCast<TInput>(composedInput);

    // create and perform interpreter instance
    const interpreter = new MapInterpreter<TInput>(
      {
        input: composedInput,
        usecase,
        services: this.configuration.services,
        security: this.configuration.security,
        parameters: this.mergeParameters(
          parameters,
          this.configuration.parameters
        ),
      },
      {
        fetchInstance: this.fetchInstance,
        externalHandler: new MapInterpreterEventAdapter(
          this.fetchInstance.metadata,
          this.fetchInstance.events
        ),
      }
    );

    const result = await interpreter.perform(this.mapAst);
    if (result.isErr()) {
      return err(result.error);
    }

    // validate output
    const resultValidation = this.profileValidator.validate(
      result.value,
      'result',
      usecase
    );

    if (resultValidation.isErr()) {
      return err(resultValidation.error);
    }
    forceCast<TResult>(result.value);

    return ok(result.value);
  }

  private mergeParameters(
    parameters?: Record<string, string>,
    providerParameters?: Record<string, string>
  ): Record<string, string> | undefined {
    if (parameters === undefined) {
      return providerParameters;
    }

    if (providerParameters === undefined) {
      return parameters;
    }

    return {
      ...providerParameters,
      ...parameters,
    };
  }
}

export type BindConfiguration = {
  security?: SecurityValues[];
};

const profileProviderDebug = createDebug('superface:profile-provider');

export class ProfileProvider {
  private profileId: string;
  private scope: string | undefined;
  private profileName: string;

  constructor(
    /** Preloaded superJson instance */
    //TODO: Use superJson from events/Client?
    public readonly superJson: SuperJson,
    /** profile id, url, ast node or configuration instance */
    private profile: string | ProfileDocumentNode | ProfileConfiguration,
    /** provider name, url or configuration instance */
    private provider: string | ProviderJson | ProviderConfiguration,
    private events: Events,
    /** url or ast node */
    private map?: string | MapDocumentNode
  ) {
    if (this.profile instanceof ProfileConfiguration) {
      this.profileId = this.profile.id;
    } else if (typeof this.profile === 'string') {
      this.profileId = this.profile;
    } else {
      this.profileId = profileAstId(this.profile);
    }
    const [scopeOrProfileName, profileName] = this.profileId.split('/');
    if (profileName === undefined) {
      this.profileName = scopeOrProfileName;
    } else {
      this.scope = scopeOrProfileName;
      this.profileName = profileName;
    }
  }

  /**
   * Binds the provider.
   *
   * This fetches the unspecified data (provider information and map ast) from registry.
   */
  public async bind(
    configuration?: BindConfiguration
  ): Promise<BoundProfileProvider> {
    // resolve profile locally
    const profileAst = await this.resolveProfileAst();
    if (profileAst === undefined) {
      throw invalidProfileError(this.profileId);
    }
    const profileId = profileAstId(profileAst);

    // resolve provider from parameters or defer until later
    const resolvedProviderInfo = await this.resolveProviderInfo();
    let providerInfo = resolvedProviderInfo.providerInfo;
    const providerName = resolvedProviderInfo.providerName;
    const securityValues = this.resolveSecurityValues(
      providerName,
      configuration?.security
    );

    const thisProviderName =
      typeof this.provider === 'string' ? this.provider : this.provider.name;

    if (providerName !== thisProviderName) {
      throw providersDoNotMatchError(
        providerName,
        thisProviderName,
        'provider.json'
      );
    }

    // resolve map from parameters or defer until later
    const resolvedMapAst = await this.resolveMapAst(
      `${profileId}.${providerName}`
    );
    let mapAst = resolvedMapAst.mapAst;
    const mapVariant = resolvedMapAst.mapVariant;
    const mapRevision = resolvedMapAst.mapRevision;

    // resolve map ast using bind and fill in provider info if not specified
    if (mapAst === undefined) {
      profileProviderDebug('Fetching map from store');
      //throw error when we have remote map and local provider
      if (providerInfo) {
        throw localProviderAndRemoteMapError(providerName, this.profileId);
      }
      const fetchResponse = await fetchBind({
        profileId:
          profileId +
          `@${profileAst.header.version.major}.${profileAst.header.version.minor}.${profileAst.header.version.patch}`,
        provider: providerName,
        mapVariant,
        mapRevision,
      });

      providerInfo ??= fetchResponse.provider;
      mapAst = fetchResponse.mapAst;
      //If we don't have a map (probably due to validation issue) we try to get map source and parse it on our own
      if (!mapAst) {
        const version = `${profileAst.header.version.major}.${profileAst.header.version.minor}.${profileAst.header.version.patch}`;
        const mapId = mapVariant
          ? `${profileId}.${providerName}.${mapVariant}@${version}`
          : `${profileId}.${providerName}@${version}`;
        const mapSource = await fetchMapSource(mapId);

        mapAst = await Parser.parseMap(mapSource, mapId, {
          profileName: profileAst.header.name,
          scope: profileAst.header.scope,
          providerName,
        });
      }
    } else if (providerInfo === undefined) {
      // resolve only provider info if map is specified locally
      providerInfo = await fetchProviderInfo(providerName);
    }

    if (providerName !== mapAst.header.provider) {
      throw providersDoNotMatchError(
        mapAst.header.provider,
        providerName,
        'map'
      );
    }

    const securityConfiguration = this.resolveSecurityConfiguration(
      providerInfo.securitySchemes ?? [],
      securityValues,
      providerName
    );

    return new BoundProfileProvider(
      profileAst,
      mapAst,
      providerInfo.name,
      {
        services: new ServiceSelector(
          providerInfo.services,
          providerInfo.defaultService
        ),
        profileProviderSettings:
          this.superJson.normalized.profiles[profileId]?.providers[
            providerInfo.name
          ],
        security: securityConfiguration,
        parameters: this.resolveIntegrationParameters(
          providerInfo,
          this.superJson.normalized.providers[providerInfo.name]?.parameters
        ),
      },
      this.events
    );
  }

  private resolveIntegrationParameters(
    providerJson: ProviderJson,
    superJsonParameters?: Record<string, string>
  ): Record<string, string> | undefined {
    if (superJsonParameters === undefined) {
      return undefined;
    }

    const providerJsonParameters = providerJson.parameters || [];
    if (
      Object.keys(superJsonParameters).length !== 0 &&
      providerJsonParameters.length === 0
    ) {
      console.warn(
        'Warning: Super.json defines integration parameters but provider.json does not'
      );
    }
    const result: Record<string, string> = {};

    const preparedParameters = prepareProviderParameters(
      providerJson.name,
      providerJsonParameters
    );

    // Resolve parameters defined in super.json
    for (const [key, value] of Object.entries(superJsonParameters)) {
      const providerJsonParameter = providerJsonParameters.find(
        parameter => parameter.name === key
      );
      // If value name and prepared value equals we are dealing with unset env
      if (
        providerJsonParameter &&
        preparedParameters[providerJsonParameter.name] === value
      ) {
        if (providerJsonParameter.default) {
          result[key] = providerJsonParameter.default;
        }
      }

      // Use original value
      if (!result[key]) {
        result[key] = value;
      }
    }

    // Resolve parameters which are missing in super.json and have default value
    for (const parameter of providerJsonParameters) {
      if (result[parameter.name] === undefined && parameter.default) {
        result[parameter.name] = parameter.default;
      }
    }

    return result;
  }

  private async resolveProfileAst(): Promise<ProfileDocumentNode | undefined> {
    let resolveInput = this.profile;
    if (resolveInput instanceof ProfileConfiguration) {
      resolveInput = resolveInput.id;
    }

    const profileAst = await ProfileProvider.resolveValue(
      resolveInput,
      async (fileContents, fileName) => {
        // If we have profile source, we parse
        if (fileName !== undefined && isProfileFile(fileName)) {
          return Parser.parseProfile(fileContents, fileName, {
            profileName: this.profileName,
            scope: this.scope,
          });
        }

        // Otherwise we return parsed
        return assertProfileDocumentNode(JSON.parse(fileContents));
      },
      profileId => {
        const profileSettings = this.superJson.normalized.profiles[profileId];
        if (profileSettings === undefined) {
          // not found at all
          return undefined;
        } else if ('file' in profileSettings) {
          // assumed right next to source file
          return (
            FILE_URI_PROTOCOL + this.superJson.resolvePath(profileSettings.file)
          );
        } else {
          // assumed to be in grid folder
          return (
            FILE_URI_PROTOCOL +
            this.superJson.resolvePath(
              joinPath('grid', `${profileId}@${profileSettings.version}.supr`)
            )
          );
        }
      },
      ['.ast.json', '']
    );

    return profileAst;
  }

  private async resolveProviderInfo(): Promise<{
    providerInfo?: ProviderJson;
    providerName: string;
  }> {
    let resolveInput = this.provider;
    if (resolveInput instanceof ProviderConfiguration) {
      resolveInput = resolveInput.name;
    }

    const providerInfo = await ProfileProvider.resolveValue<ProviderJson>(
      resolveInput,
      async fileContents => JSON.parse(fileContents) as ProviderJson, // TODO: validate
      providerName => {
        const providerSettings =
          this.superJson.normalized.providers[providerName];
        if (providerSettings?.file !== undefined) {
          // local file is resolved
          return (
            FILE_URI_PROTOCOL +
            this.superJson.resolvePath(providerSettings.file)
          );
        } else {
          // local file not specified
          return undefined;
        }
      }
    );

    let providerName;
    if (providerInfo === undefined) {
      // if the providerInfo is undefined then this must be a string that resolveValue returned undefined for.
      forceCast<string>(resolveInput);

      providerName = resolveInput;
    } else {
      providerName = providerInfo.name;
    }

    return { providerInfo, providerName };
  }

  private async resolveMapAst(mapId: string): Promise<{
    mapAst?: MapDocumentNode;
    mapVariant?: string;
    mapRevision?: string;
  }> {
    const mapInfo: { mapVariant?: string; mapRevision?: string } = {};
    const [, providerName] = mapId.split('.');
    const mapAst = await ProfileProvider.resolveValue<MapDocumentNode>(
      this.map ?? mapId,
      async (fileContents, fileName) => {
        // If we have source, we parse
        if (fileName !== undefined && isMapFile(fileName)) {
          return Parser.parseMap(fileContents, fileName, {
            profileName: this.profileName,
            providerName,
            scope: this.scope,
          });
        }

        // Otherwise we return parsed
        return assertMapDocumentNode(JSON.parse(fileContents));
      },
      mapId => {
        const [profileId, providerName] = mapId.split('.');
        const profileProviderSettings =
          this.superJson.normalized.profiles[profileId].providers[providerName];

        if (profileProviderSettings === undefined) {
          return undefined;
        } else if ('file' in profileProviderSettings) {
          return (
            FILE_URI_PROTOCOL +
            this.superJson.resolvePath(profileProviderSettings.file)
          );
        } else {
          mapInfo.mapVariant = profileProviderSettings.mapVariant;
          mapInfo.mapRevision = profileProviderSettings.mapRevision;

          return undefined;
        }
      },
      ['.ast.json', '']
    );

    return {
      mapAst,
      ...mapInfo,
    };
  }

  /**
   * Returns the value resolved from the input.
   *
   * The recognized input values are:
   * * The value itself, returned straight away
   * * `undefined`, returned straight away
   * * File URI that is read and the contents are passed to the `parseFile` function
   * * For other values `unpackNested(input)` is called recursively
   */
  private static async resolveValue<T>(
    input: T | string | undefined,
    parseFile: (contents: string, fileName?: string) => Promise<T>,
    unpackNested: (input: string) => T | string | undefined,
    extensions: string[] = ['']
  ): Promise<T | undefined> {
    if (typeof input === 'string') {
      if (isFileURIString(input)) {
        const fileName = input.slice(FILE_URI_PROTOCOL.length);
        profileProviderDebug('Resolving input as file:', fileName);

        // read in files
        let contents, fileNameWithExtension;
        for (const extension of extensions) {
          fileNameWithExtension = fileName + extension;
          try {
            contents = await fsp.readFile(fileNameWithExtension, {
              encoding: 'utf-8',
            });
            break;
          } catch (e) {
            void e;
          }
        }

        if (contents === undefined) {
          throw referencedFileNotFoundError(fileName, extensions);
        }

        return parseFile(contents, fileNameWithExtension);
      } else {
        // TODO: detect remote url and fetch it, or call a callback?
        profileProviderDebug('Resolving input as nested value:', input);
        // unpack nested and recursively process them
        const nested = unpackNested(input);

        return ProfileProvider.resolveValue(nested, parseFile, unpackNested);
      }
    } else {
      // return undefined and T
      return input;
    }
  }

  /**
   * Resolves auth variables by applying the provided overlay over the base variables.
   *
   * The base variables either come from super.json or from `this.provider` if it is an instance of `ProviderConfiguration`
   */
  private resolveSecurityValues(
    providerName: string,
    overlay?: SecurityValues[]
  ): SecurityValues[] {
    let base: SecurityValues[];
    if (this.provider instanceof ProviderConfiguration) {
      base = this.provider.security;
    } else {
      base = this.superJson.normalized.providers[providerName]?.security;
    }

    let resolved = base;
    if (overlay !== undefined) {
      resolved = mergeSecurity(base, overlay);
    }

    return resolved;
  }

  private resolveSecurityConfiguration(
    schemes: SecurityScheme[],
    values: SecurityValues[],
    providerName: string
  ): SecurityConfiguration[] {
    const result: SecurityConfiguration[] = [];

    for (const vals of values) {
      const scheme = schemes.find(scheme => scheme.id === vals.id);
      if (scheme === undefined) {
        const definedSchemes = schemes.map(s => s.id);
        throw securityNotFoundError(providerName, definedSchemes, vals);
      }

      const invalidSchemeValuesErrorBuilder = (
        scheme: SecurityScheme,
        values: SecurityValues,
        requiredKeys: [string, ...string[]]
      ) => {
        const valueKeys = Object.keys(values).filter(k => k !== 'id');

        return invalidSecurityValuesError(
          providerName,
          scheme.type,
          scheme.id,
          valueKeys,
          requiredKeys
        );
      };

      if (scheme.type === SecurityType.APIKEY) {
        if (!isApiKeySecurityValues(vals)) {
          throw invalidSchemeValuesErrorBuilder(scheme, vals, ['apikey']);
        }

        result.push({
          ...scheme,
          ...vals,
        });
      } else if (scheme.type === SecurityType.OAUTH) {
        if (!isOAuthSecurityValues(vals)) {
          throw invalidSchemeValuesErrorBuilder(scheme, vals, ['']);
        }
        result.push({
          ...scheme,
          ...vals,
        });
      } else {
        switch (scheme.scheme) {
          case HttpScheme.BASIC:
            if (!isBasicAuthSecurityValues(vals)) {
              throw invalidSchemeValuesErrorBuilder(scheme, vals, [
                'username',
                'password',
              ]);
            }

            result.push({
              ...scheme,
              ...vals,
            });
            break;

          case HttpScheme.BEARER:
            if (!isBearerTokenSecurityValues(vals)) {
              throw invalidSchemeValuesErrorBuilder(scheme, vals, ['token']);
            }

            result.push({
              ...scheme,
              ...vals,
            });
            break;

          case HttpScheme.DIGEST:
            if (!isDigestSecurityValues(vals)) {
              throw invalidSchemeValuesErrorBuilder(scheme, vals, ['digest']);
            }

            result.push({
              ...scheme,
              ...vals,
            });
            break;
        }
      }
    }

    return result;
  }
}<|MERGE_RESOLUTION|>--- conflicted
+++ resolved
@@ -71,10 +71,6 @@
 const boundProfileProviderDebug = createDebug(
   'superface:bound-profile-provider'
 );
-<<<<<<< HEAD
-=======
-export type AuthCache = { digest?: Record<string, string> };
->>>>>>> 2459d4d7
 
 export class BoundProfileProvider {
   // TODO: Interceptable and set metadata
