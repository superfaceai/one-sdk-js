--- conflicted
+++ resolved
@@ -21,14 +21,9 @@
   SecurityValues,
 } from '@superfaceai/ast';
 import createDebug from 'debug';
-import { join as joinPath } from 'path';
-
-<<<<<<< HEAD
-import { Config, IConfig } from '../config';
-=======
-import { Config } from '../config';
+
+import { IConfig } from '../config';
 import { UnexpectedError } from '../internal';
->>>>>>> e5fd5497
 import {
   invalidProfileError,
   invalidSecurityValuesError,
@@ -77,17 +72,15 @@
 const boundProfileProviderDebug = createDebug(
   'superface:bound-profile-provider'
 );
-const cachePath = joinPath(Config.instance().cachePath, 'providers');
-
-<<<<<<< HEAD
+
 export async function bindProfileProvider(
   profileConfig: ProfileConfiguration,
   providerConfig: ProviderConfiguration,
   superJson: SuperJson,
-  config: Config,
+  config: IConfig,
   events: Events,
   fileSystem: IFileSystem
-): Promise<BoundProfileProvider> {
+): Promise<{ provider: IBoundProfileProvider; expiresAt: number }> {
   const profileProvider = new ProfileProvider(
     superJson,
     profileConfig,
@@ -97,8 +90,10 @@
     fileSystem
   );
   const boundProfileProvider = await profileProvider.bind();
-
-  return boundProfileProvider;
+  const expiresAt =
+    Math.floor(Date.now() / 1000) + config.superfaceCacheTimeout;
+
+  return { provider: boundProfileProvider, expiresAt };
 }
 
 export interface IBoundProfileProvider {
@@ -114,9 +109,6 @@
 }
 
 export class BoundProfileProvider implements IBoundProfileProvider {
-=======
-export class BoundProfileProvider {
->>>>>>> e5fd5497
   private profileValidator: ProfileParameterValidator;
   private fetchInstance: FetchInstance & Interceptable & AuthCache;
 
@@ -265,6 +257,7 @@
   private scope: string | undefined;
   private profileName: string;
   private providerJson?: ProviderJson;
+  private readonly providersCachePath: string;
 
   constructor(
     /** Preloaded superJson instance */
@@ -274,7 +267,7 @@
     private profile: string | ProfileDocumentNode | ProfileConfiguration,
     /** provider name, url or configuration instance */
     private provider: string | ProviderJson | ProviderConfiguration,
-    private config: Config,
+    private config: IConfig,
     private events: Events,
     private readonly fileSystem: IFileSystem,
     /** url or ast node */
@@ -294,6 +287,10 @@
       this.scope = scopeOrProfileName;
       this.profileName = profileName;
     }
+    this.providersCachePath = fileSystem.joinPath(
+      config.cachePath,
+      'providers'
+    );
   }
 
   /**
@@ -384,11 +381,7 @@
       }
     } else if (providerInfo === undefined) {
       // resolve only provider info if map is specified locally
-<<<<<<< HEAD
-      providerInfo = await fetchProviderInfo(providerName, this.config);
-=======
       providerInfo = await this.cacheProviderInfo(providerName);
->>>>>>> e5fd5497
     }
 
     if (providerName !== mapAst.header.provider) {
@@ -487,10 +480,13 @@
   private async cacheProviderInfo(providerName: string): Promise<ProviderJson> {
     const errors: Error[] = [];
     if (this.providerJson === undefined) {
-      const providerCachePath = joinPath(cachePath, providerName);
+      const providerCachePath = this.fileSystem.joinPath(
+        this.providersCachePath,
+        providerName
+      );
       // If we don't have provider info, we first try to fetch it from the registry
       try {
-        this.providerJson = await fetchProviderInfo(providerName);
+        this.providerJson = await fetchProviderInfo(providerName, this.config);
         await this.writeProviderCache(this.providerJson);
       } catch (error) {
         profileProviderDebug(
@@ -503,9 +499,8 @@
       // If we can't fetch provider info from registry, we try to read it from cache
       if (this.providerJson === undefined) {
         try {
-          const providerJsonFile = await fsp.readFile(
-            providerCachePath,
-            'utf8'
+          const providerJsonFile = await this.fileSystem.readFile(
+            providerCachePath
           );
           this.providerJson = assertProviderJson(JSON.parse(providerJsonFile));
         } catch (error) {
@@ -529,10 +524,13 @@
   }
 
   private async writeProviderCache(providerJson: ProviderJson): Promise<void> {
-    const providerCachePath = joinPath(cachePath, `${providerJson.name}.json`);
+    const providerCachePath = this.fileSystem.joinPath(
+      this.providersCachePath,
+      `${providerJson.name}.json`
+    );
     try {
-      await fsp.mkdir(cachePath, { recursive: true });
-      await fsp.writeFile(
+      await this.fileSystem.mkdir(this.providersCachePath, { recursive: true });
+      await this.fileSystem.writeFile(
         providerCachePath,
         JSON.stringify(providerJson, undefined, 2)
       );
@@ -585,7 +583,10 @@
           return (
             FILE_URI_PROTOCOL +
             this.superJson.resolvePath(
-              joinPath('grid', `${profileId}@${profileSettings.version}.supr`)
+              this.fileSystem.joinPath(
+                'grid',
+                `${profileId}@${profileSettings.version}.supr`
+              )
             )
           );
         }
