--- conflicted
+++ resolved
@@ -73,11 +73,7 @@
 const boundProfileProviderDebug = createDebug(
   'superface:bound-profile-provider'
 );
-<<<<<<< HEAD
 const cachePath = joinPath(Config.instance().cachePath, 'providers');
-export type AuthCache = { digest?: Record<string, string> };
-=======
->>>>>>> 96c4ad6e
 
 export class BoundProfileProvider {
   private profileValidator: ProfileParameterValidator;
