import {
  assertMapDocumentNode,
  assertProfileDocumentNode,
  FILE_URI_PROTOCOL,
  HttpScheme,
  isApiKeySecurityValues,
  isBasicAuthSecurityValues,
  isBearerTokenSecurityValues,
  isDigestSecurityValues,
  isFileURIString,
  isMapFile,
  isProfileFile,
  MapDocumentNode,
  NormalizedProfileProviderSettings,
  prepareProviderParameters,
  ProfileDocumentNode,
  ProviderJson,
  SecurityScheme,
  SecurityType,
  SecurityValues,
} from '@superfaceai/ast';
import createDebug from 'debug';
import { join as joinPath } from 'path';

import { Config } from '../config';
import {
  invalidProfileError,
  invalidSecurityValuesError,
  localProviderAndRemoteMapError,
  providersDoNotMatchError,
  referencedFileNotFoundError,
  securityNotFoundError,
} from '../internal/errors.helpers';
import {
  MapInterpreter,
  MapInterpreterError,
  ProfileParameterError,
  ProfileParameterValidator,
} from '../internal/interpreter';
import { FetchInstance } from '../internal/interpreter/http/interfaces';
import { SecurityConfiguration } from '../internal/interpreter/http/security';
import {
  castToNonPrimitive,
  mergeVariables,
  NonPrimitive,
} from '../internal/interpreter/variables';
import { Parser } from '../internal/parser';
import { SuperJson } from '../internal/superjson';
import { mergeSecurity } from '../internal/superjson/mutate';
import { err, ok, Result } from '../lib';
import { Events, Interceptable } from '../lib/events';
import { CrossFetch } from '../lib/fetch';
<<<<<<< HEAD
import { IFileSystem } from '../lib/io';
=======
import { IServiceSelector, ServiceSelector } from '../lib/services';
>>>>>>> a97079e9
import { MapInterpreterEventAdapter } from './failure/map-interpreter-adapter';
import { ProfileConfiguration } from './profile';
import { ProviderConfiguration } from './provider';
import { fetchBind, fetchMapSource, fetchProviderInfo } from './registry';

function forceCast<T>(_: unknown): asserts _ is T {}

function profileAstId(ast: ProfileDocumentNode): string {
  return ast.header.scope !== undefined
    ? ast.header.scope + '/' + ast.header.name
    : ast.header.name;
}

const boundProfileProviderDebug = createDebug(
  'superface:bound-profile-provider'
);
export type AuthCache = { digest?: Record<string, string> };

<<<<<<< HEAD
export async function bindProfileProvider(
  profileConfig: ProfileConfiguration,
  providerConfig: ProviderConfiguration,
  superJson: SuperJson,
  config: Config,
  events: Events,
  fileSystem: IFileSystem
): Promise<BoundProfileProvider> {
  const profileProvider = new ProfileProvider(
    superJson,
    profileConfig,
    providerConfig,
    config,
    events,
    fileSystem
  );
  const boundProfileProvider = await profileProvider.bind();

  return boundProfileProvider;
}

export interface IBoundProfileProvider {
  perform<
    TInput extends NonPrimitive | undefined = undefined,
    // eslint-disable-next-line @typescript-eslint/no-explicit-any
    TResult = any
  >(
    usecase: string,
    input?: TInput
  ): Promise<Result<TResult, ProfileParameterError | MapInterpreterError>>;
}

export class BoundProfileProvider implements IBoundProfileProvider {
=======
export class BoundProfileProvider {
  // TODO: Interceptable and set metadata
>>>>>>> a97079e9
  private profileValidator: ProfileParameterValidator;
  private fetchInstance: FetchInstance & Interceptable & AuthCache;

  constructor(
    private readonly profileAst: ProfileDocumentNode,
    private readonly mapAst: MapDocumentNode,
    private readonly providerName: string,
    readonly configuration: {
      services: IServiceSelector;
      profileProviderSettings?: NormalizedProfileProviderSettings;
      security: SecurityConfiguration[];
      parameters?: Record<string, string>;
    },
    events?: Events
  ) {
    this.profileValidator = new ProfileParameterValidator(this.profileAst);

    this.fetchInstance = new CrossFetch();
    this.fetchInstance.metadata = {
      profile: profileAstId(profileAst),
      provider: providerName,
    };
    this.fetchInstance.events = events;
  }

  /**
   * Performs the usecase while validating input and output against the profile definition.
   *
   * Note that the `TInput` and `TResult` types cannot be checked for compatibility with the profile definition, so the caller
   * is responsible for ensuring that the cast is safe.
   */
  async perform<
    TInput extends NonPrimitive | undefined = undefined,
    // eslint-disable-next-line @typescript-eslint/no-explicit-any
    TResult = any
  >(
    usecase: string,
    input?: TInput,
    parameters?: Record<string, string>
  ): Promise<Result<TResult, ProfileParameterError | MapInterpreterError>> {
    this.fetchInstance.metadata = {
      profile: profileAstId(this.profileAst),
      usecase,
      provider: this.providerName,
    };
    // compose and validate the input
    const composedInput = this.composeInput(usecase, input);

    const inputValidation = this.profileValidator.validate(
      composedInput,
      'input',
      usecase
    );
    if (inputValidation.isErr()) {
      return err(inputValidation.error);
    }
    forceCast<TInput>(composedInput);

    // create and perform interpreter instance
    const interpreter = new MapInterpreter<TInput>(
      {
        input: composedInput,
        usecase,
        services: this.configuration.services,
        security: this.configuration.security,
        parameters: this.mergeParameters(
          parameters,
          this.configuration.parameters
        ),
      },
      {
        fetchInstance: this.fetchInstance,
        externalHandler: new MapInterpreterEventAdapter(
          this.fetchInstance.metadata,
          this.fetchInstance.events
        ),
      }
    );

    const result = await interpreter.perform(this.mapAst);
    if (result.isErr()) {
      return err(result.error);
    }

    // validate output
    const resultValidation = this.profileValidator.validate(
      result.value,
      'result',
      usecase
    );

    if (resultValidation.isErr()) {
      return err(resultValidation.error);
    }
    forceCast<TResult>(result.value);

    return ok(result.value);
  }

<<<<<<< HEAD
  private composeInput(
    usecase: string,
    input?: NonPrimitive | undefined
  ): NonPrimitive | undefined {
    let composed = input;

    const defaultInput = castToNonPrimitive(
      this.configuration.profileProviderSettings?.defaults[usecase]?.input
    );
    if (defaultInput !== undefined) {
      composed = mergeVariables(defaultInput, input ?? {});
      boundProfileProviderDebug('Composed input with defaults:', composed);
    }

    return composed;
=======
  private mergeParameters(
    parameters?: Record<string, string>,
    providerParameters?: Record<string, string>
  ): Record<string, string> | undefined {
    if (parameters === undefined) {
      return providerParameters;
    }

    if (providerParameters === undefined) {
      return parameters;
    }

    return {
      ...providerParameters,
      ...parameters,
    };
>>>>>>> a97079e9
  }
}

export type BindConfiguration = {
  security?: SecurityValues[];
};

const profileProviderDebug = createDebug('superface:profile-provider');

export class ProfileProvider {
  private profileId: string;
  private scope: string | undefined;
  private profileName: string;

  constructor(
    /** Preloaded superJson instance */
    // TODO: Use superJson from events/Client?
    public readonly superJson: SuperJson,
    /** profile id, url, ast node or configuration instance */
    private profile: string | ProfileDocumentNode | ProfileConfiguration,
    /** provider name, url or configuration instance */
    private provider: string | ProviderJson | ProviderConfiguration,
    private config: Config,
    private events: Events,
    private readonly fileSystem: IFileSystem,
    /** url or ast node */
    private map?: string | MapDocumentNode
  ) {
    if (this.profile instanceof ProfileConfiguration) {
      this.profileId = this.profile.id;
    } else if (typeof this.profile === 'string') {
      this.profileId = this.profile;
    } else {
      this.profileId = profileAstId(this.profile);
    }
    const [scopeOrProfileName, profileName] = this.profileId.split('/');
    if (profileName === undefined) {
      this.profileName = scopeOrProfileName;
    } else {
      this.scope = scopeOrProfileName;
      this.profileName = profileName;
    }
  }

  /**
   * Binds the provider.
   *
   * This fetches the unspecified data (provider information and map ast) from registry.
   */
  public async bind(
    configuration?: BindConfiguration
  ): Promise<BoundProfileProvider> {
    // resolve profile locally
    const profileAst = await this.resolveProfileAst();
    if (profileAst === undefined) {
      throw invalidProfileError(this.profileId);
    }
    const profileId = profileAstId(profileAst);

    // resolve provider from parameters or defer until later
    const resolvedProviderInfo = await this.resolveProviderInfo();
    let providerInfo = resolvedProviderInfo.providerInfo;
    const providerName = resolvedProviderInfo.providerName;
    const securityValues = this.resolveSecurityValues(
      providerName,
      configuration?.security
    );

    const thisProviderName =
      typeof this.provider === 'string' ? this.provider : this.provider.name;

    if (providerName !== thisProviderName) {
      throw providersDoNotMatchError(
        providerName,
        thisProviderName,
        'provider.json'
      );
    }

    // resolve map from parameters or defer until later
    const resolvedMapAst = await this.resolveMapAst(
      `${profileId}.${providerName}`
    );
    let mapAst = resolvedMapAst.mapAst;
    const mapVariant = resolvedMapAst.mapVariant;
    const mapRevision = resolvedMapAst.mapRevision;

    // resolve map ast using bind and fill in provider info if not specified
    if (mapAst === undefined) {
      profileProviderDebug('Fetching map from store');
      // throw error when we have remote map and local provider
      if (providerInfo) {
        throw localProviderAndRemoteMapError(providerName, this.profileId);
      }
      const fetchResponse = await fetchBind(
        {
          profileId:
            profileId +
            `@${profileAst.header.version.major}.${profileAst.header.version.minor}.${profileAst.header.version.patch}`,
          provider: providerName,
          mapVariant,
          mapRevision,
        },
        this.config
      );

      providerInfo ??= fetchResponse.provider;
      mapAst = fetchResponse.mapAst;
      // If we don't have a map (probably due to validation issue) we try to get map source and parse it on our own
      if (!mapAst) {
        const version = `${profileAst.header.version.major}.${profileAst.header.version.minor}.${profileAst.header.version.patch}`;
        const mapId = mapVariant
          ? `${profileId}.${providerName}.${mapVariant}@${version}`
          : `${profileId}.${providerName}@${version}`;
        const mapSource = await fetchMapSource(mapId, this.config);

        mapAst = await Parser.parseMap(
          mapSource,
          mapId,
          {
            profileName: profileAst.header.name,
            scope: profileAst.header.scope,
            providerName,
          },
          this.config.cachePath,
          this.fileSystem
        );
      }
    } else if (providerInfo === undefined) {
      // resolve only provider info if map is specified locally
      providerInfo = await fetchProviderInfo(providerName, this.config);
    }

    if (providerName !== mapAst.header.provider) {
      throw providersDoNotMatchError(
        mapAst.header.provider,
        providerName,
        'map'
      );
    }

    const securityConfiguration = this.resolveSecurityConfiguration(
      providerInfo.securitySchemes ?? [],
      securityValues,
      providerName
    );

    return new BoundProfileProvider(
      profileAst,
      mapAst,
      providerInfo.name,
      {
        services: new ServiceSelector(
          providerInfo.services,
          providerInfo.defaultService
        ),
        profileProviderSettings:
          this.superJson.normalized.profiles[profileId]?.providers[
            providerInfo.name
          ],
        security: securityConfiguration,
        parameters: this.resolveIntegrationParameters(
          providerInfo,
          this.superJson.normalized.providers[providerInfo.name]?.parameters
        ),
      },
      this.events
    );
  }

  private resolveIntegrationParameters(
    providerJson: ProviderJson,
    superJsonParameters?: Record<string, string>
  ): Record<string, string> | undefined {
    if (superJsonParameters === undefined) {
      return undefined;
    }

    const providerJsonParameters = providerJson.parameters || [];
    if (
      Object.keys(superJsonParameters).length !== 0 &&
      providerJsonParameters.length === 0
    ) {
      console.warn(
        'Warning: Super.json defines integration parameters but provider.json does not'
      );
    }
    const result: Record<string, string> = {};

    const preparedParameters = prepareProviderParameters(
      providerJson.name,
      providerJsonParameters
    );
<<<<<<< HEAD
=======

>>>>>>> a97079e9
    // Resolve parameters defined in super.json
    for (const [key, value] of Object.entries(superJsonParameters)) {
      const providerJsonParameter = providerJsonParameters.find(
        parameter => parameter.name === key
      );
      // If value name and prepared value equals we are dealing with unset env
      if (
        providerJsonParameter &&
        preparedParameters[providerJsonParameter.name] === value
      ) {
        if (providerJsonParameter.default) {
          result[key] = providerJsonParameter.default;
        }
      }

      // Use original value
      if (!result[key]) {
        result[key] = value;
      }
    }

    // Resolve parameters which are missing in super.json and have default value
    for (const parameter of providerJsonParameters) {
      if (result[parameter.name] === undefined && parameter.default) {
        result[parameter.name] = parameter.default;
      }
    }

    return result;
  }

  private async resolveProfileAst(): Promise<ProfileDocumentNode | undefined> {
    let resolveInput = this.profile;
    if (resolveInput instanceof ProfileConfiguration) {
      resolveInput = resolveInput.id;
    }

    const profileAst = await ProfileProvider.resolveValue(
      resolveInput,
      async (fileContents, fileName) => {
        // If we have profile source, we parse
        if (fileName !== undefined && isProfileFile(fileName)) {
          return Parser.parseProfile(
            fileContents,
            fileName,
            {
              profileName: this.profileName,
              scope: this.scope,
            },
            this.config.cachePath,
            this.fileSystem
          );
        }

        // Otherwise we return parsed
        return assertProfileDocumentNode(JSON.parse(fileContents));
      },
      profileId => {
        const profileSettings = this.superJson.normalized.profiles[profileId];
        if (profileSettings === undefined) {
          // not found at all
          return undefined;
        } else if ('file' in profileSettings) {
          // assumed right next to source file
          return (
            FILE_URI_PROTOCOL + this.superJson.resolvePath(profileSettings.file)
          );
        } else {
          // assumed to be in grid folder
          return (
            FILE_URI_PROTOCOL +
            this.superJson.resolvePath(
              joinPath('grid', `${profileId}@${profileSettings.version}.supr`)
            )
          );
        }
      },
      this.fileSystem,
      ['.ast.json', '']
    );

    return profileAst;
  }

  private async resolveProviderInfo(): Promise<{
    providerInfo?: ProviderJson;
    providerName: string;
  }> {
    let resolveInput = this.provider;
    if (resolveInput instanceof ProviderConfiguration) {
      resolveInput = resolveInput.name;
    }

    const providerInfo = await ProfileProvider.resolveValue<ProviderJson>(
      resolveInput,
      async fileContents => JSON.parse(fileContents) as ProviderJson, // TODO: validate
      providerName => {
        const providerSettings =
          this.superJson.normalized.providers[providerName];
        if (providerSettings?.file !== undefined) {
          // local file is resolved
          return (
            FILE_URI_PROTOCOL +
            this.superJson.resolvePath(providerSettings.file)
          );
        } else {
          // local file not specified
          return undefined;
        }
      },
      this.fileSystem
    );

    let providerName;
    if (providerInfo === undefined) {
      // if the providerInfo is undefined then this must be a string that resolveValue returned undefined for.
      forceCast<string>(resolveInput);

      providerName = resolveInput;
    } else {
      providerName = providerInfo.name;
    }

    return { providerInfo, providerName };
  }

  private async resolveMapAst(mapId: string): Promise<{
    mapAst?: MapDocumentNode;
    mapVariant?: string;
    mapRevision?: string;
  }> {
    const mapInfo: { mapVariant?: string; mapRevision?: string } = {};
    const [, providerName] = mapId.split('.');
    const mapAst = await ProfileProvider.resolveValue<MapDocumentNode>(
      this.map ?? mapId,
      async (fileContents, fileName) => {
        // If we have source, we parse
        if (fileName !== undefined && isMapFile(fileName)) {
          return Parser.parseMap(
            fileContents,
            fileName,
            {
              profileName: this.profileName,
              providerName,
              scope: this.scope,
            },
            this.config.cachePath,
            this.fileSystem
          );
        }

        // Otherwise we return parsed
        return assertMapDocumentNode(JSON.parse(fileContents));
      },
      mapId => {
        const [profileId, providerName] = mapId.split('.');
        const profileProviderSettings =
          this.superJson.normalized.profiles[profileId].providers[providerName];

        if (profileProviderSettings === undefined) {
          return undefined;
        } else if ('file' in profileProviderSettings) {
          return (
            FILE_URI_PROTOCOL +
            this.superJson.resolvePath(profileProviderSettings.file)
          );
        } else {
          mapInfo.mapVariant = profileProviderSettings.mapVariant;
          mapInfo.mapRevision = profileProviderSettings.mapRevision;

          return undefined;
        }
      },
      this.fileSystem,
      ['.ast.json', '']
    );

    return {
      mapAst,
      ...mapInfo,
    };
  }

  /**
   * Returns the value resolved from the input.
   *
   * The recognized input values are:
   * * The value itself, returned straight away
   * * `undefined`, returned straight away
   * * File URI that is read and the contents are passed to the `parseFile` function
   * * For other values `unpackNested(input)` is called recursively
   */
  private static async resolveValue<T>(
    input: T | string | undefined,
    parseFile: (contents: string, fileName?: string) => Promise<T>,
    unpackNested: (input: string) => T | string | undefined,
    fileSystem: IFileSystem,
    extensions: string[] = ['']
  ): Promise<T | undefined> {
    if (typeof input === 'string') {
      if (isFileURIString(input)) {
        const fileName = input.slice(FILE_URI_PROTOCOL.length);
        profileProviderDebug('Resolving input as file:', fileName);

        // read in files
        let contents, fileNameWithExtension;
        for (const extension of extensions) {
          fileNameWithExtension = fileName + extension;
          try {
            contents = await fileSystem.readFile(fileNameWithExtension);
            break;
          } catch (e) {
            void e;
          }
        }

        if (contents === undefined) {
          throw referencedFileNotFoundError(fileName, extensions);
        }

        return parseFile(contents, fileNameWithExtension);
      } else {
        // TODO: detect remote url and fetch it, or call a callback?
        profileProviderDebug('Resolving input as nested value:', input);
        // unpack nested and recursively process them
        const nested = unpackNested(input);

        return ProfileProvider.resolveValue(
          nested,
          parseFile,
          unpackNested,
          fileSystem,
          extensions
        );
      }
    } else {
      // return undefined and T
      return input;
    }
  }

  /**
   * Resolves auth variables by applying the provided overlay over the base variables.
   *
   * The base variables either come from super.json or from `this.provider` if it is an instance of `ProviderConfiguration`
   */
  private resolveSecurityValues(
    providerName: string,
    overlay?: SecurityValues[]
  ): SecurityValues[] {
    let base: SecurityValues[];
    if (this.provider instanceof ProviderConfiguration) {
      base = this.provider.security;
    } else {
      base = this.superJson.normalized.providers[providerName]?.security;
    }

    let resolved = base;
    if (overlay !== undefined) {
      resolved = mergeSecurity(base, overlay);
    }

    return resolved;
  }

  private resolveSecurityConfiguration(
    schemes: SecurityScheme[],
    values: SecurityValues[],
    providerName: string
  ): SecurityConfiguration[] {
    const result: SecurityConfiguration[] = [];

    for (const vals of values) {
      const scheme = schemes.find(scheme => scheme.id === vals.id);
      if (scheme === undefined) {
        const definedSchemes = schemes.map(s => s.id);
        throw securityNotFoundError(providerName, definedSchemes, vals);
      }

      const invalidSchemeValuesErrorBuilder = (
        scheme: SecurityScheme,
        values: SecurityValues,
        requiredKeys: [string, ...string[]]
      ) => {
        const valueKeys = Object.keys(values).filter(k => k !== 'id');

        return invalidSecurityValuesError(
          providerName,
          scheme.type,
          scheme.id,
          valueKeys,
          requiredKeys
        );
      };

      if (scheme.type === SecurityType.APIKEY) {
        if (!isApiKeySecurityValues(vals)) {
          throw invalidSchemeValuesErrorBuilder(scheme, vals, ['apikey']);
        }

        result.push({
          ...scheme,
          ...vals,
        });
      } else {
        switch (scheme.scheme) {
          case HttpScheme.BASIC:
            if (!isBasicAuthSecurityValues(vals)) {
              throw invalidSchemeValuesErrorBuilder(scheme, vals, [
                'username',
                'password',
              ]);
            }

            result.push({
              ...scheme,
              ...vals,
            });
            break;

          case HttpScheme.BEARER:
            if (!isBearerTokenSecurityValues(vals)) {
              throw invalidSchemeValuesErrorBuilder(scheme, vals, ['token']);
            }

            result.push({
              ...scheme,
              ...vals,
            });
            break;

          case HttpScheme.DIGEST:
            if (!isDigestSecurityValues(vals)) {
              throw invalidSchemeValuesErrorBuilder(scheme, vals, ['digest']);
            }

            result.push({
              ...scheme,
              ...vals,
            });
            break;
        }
      }
    }

    return result;
  }
}<|MERGE_RESOLUTION|>--- conflicted
+++ resolved
@@ -22,7 +22,7 @@
 import createDebug from 'debug';
 import { join as joinPath } from 'path';
 
-import { Config } from '../config';
+import { Config, IConfig } from '../config';
 import {
   invalidProfileError,
   invalidSecurityValuesError,
@@ -50,11 +50,8 @@
 import { err, ok, Result } from '../lib';
 import { Events, Interceptable } from '../lib/events';
 import { CrossFetch } from '../lib/fetch';
-<<<<<<< HEAD
 import { IFileSystem } from '../lib/io';
-=======
 import { IServiceSelector, ServiceSelector } from '../lib/services';
->>>>>>> a97079e9
 import { MapInterpreterEventAdapter } from './failure/map-interpreter-adapter';
 import { ProfileConfiguration } from './profile';
 import { ProviderConfiguration } from './provider';
@@ -73,7 +70,6 @@
 );
 export type AuthCache = { digest?: Record<string, string> };
 
-<<<<<<< HEAD
 export async function bindProfileProvider(
   profileConfig: ProfileConfiguration,
   providerConfig: ProviderConfiguration,
@@ -102,15 +98,12 @@
     TResult = any
   >(
     usecase: string,
-    input?: TInput
+    input?: TInput,
+    parameters?: Record<string, string>
   ): Promise<Result<TResult, ProfileParameterError | MapInterpreterError>>;
 }
 
 export class BoundProfileProvider implements IBoundProfileProvider {
-=======
-export class BoundProfileProvider {
-  // TODO: Interceptable and set metadata
->>>>>>> a97079e9
   private profileValidator: ProfileParameterValidator;
   private fetchInstance: FetchInstance & Interceptable & AuthCache;
 
@@ -118,6 +111,7 @@
     private readonly profileAst: ProfileDocumentNode,
     private readonly mapAst: MapDocumentNode,
     private readonly providerName: string,
+    private readonly config: IConfig,
     readonly configuration: {
       services: IServiceSelector;
       profileProviderSettings?: NormalizedProfileProviderSettings;
@@ -182,6 +176,7 @@
         ),
       },
       {
+        config: this.config,
         fetchInstance: this.fetchInstance,
         externalHandler: new MapInterpreterEventAdapter(
           this.fetchInstance.metadata,
@@ -210,7 +205,6 @@
     return ok(result.value);
   }
 
-<<<<<<< HEAD
   private composeInput(
     usecase: string,
     input?: NonPrimitive | undefined
@@ -226,7 +220,8 @@
     }
 
     return composed;
-=======
+  }
+
   private mergeParameters(
     parameters?: Record<string, string>,
     providerParameters?: Record<string, string>
@@ -243,7 +238,6 @@
       ...providerParameters,
       ...parameters,
     };
->>>>>>> a97079e9
   }
 }
 
@@ -395,6 +389,7 @@
       profileAst,
       mapAst,
       providerInfo.name,
+      this.config,
       {
         services: new ServiceSelector(
           providerInfo.services,
@@ -437,10 +432,7 @@
       providerJson.name,
       providerJsonParameters
     );
-<<<<<<< HEAD
-=======
-
->>>>>>> a97079e9
+
     // Resolve parameters defined in super.json
     for (const [key, value] of Object.entries(superJsonParameters)) {
       const providerJsonParameter = providerJsonParameters.find(
