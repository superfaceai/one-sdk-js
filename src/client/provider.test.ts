--- conflicted
+++ resolved
@@ -1,9 +1,4 @@
 import { Provider, ProviderConfiguration } from './provider';
-
-<<<<<<< HEAD
-=======
-//Mock client
-jest.mock('./client');
 
 describe('Provider Configuration', () => {
   it('should cache key correctly', async () => {
@@ -11,13 +6,12 @@
     expect(mockProviderConfiguration.cacheKey).toEqual('{"provider":"test"}');
   });
 });
->>>>>>> 48d7fee9
+
 describe('Provider', () => {
   it('configures provider correctly', async () => {
     const mockProviderConfiguration = new ProviderConfiguration('test', []);
     const mockProvider = new Provider(mockProviderConfiguration);
 
-<<<<<<< HEAD
     await expect(
       mockProvider.configure({
         security: [
@@ -51,35 +45,8 @@
     );
     const mockProvider = new Provider(mockProviderConfiguration);
 
-    await expect(
-      mockProvider.configure({
-        security: [
-          {
-            username: 'second',
-            password: 'seconds',
-            id: 'second-id',
-          },
-        ],
-      })
-    ).resolves.toEqual(
-      new Provider(
-        new ProviderConfiguration('test', [
-          {
-            id: 'first-id',
-            username: 'digest-user',
-            password: 'digest-password',
-          },
-          {
-            username: 'second',
-            password: 'seconds',
-            id: 'second-id',
-          },
-        ])
-      )
-=======
     await expect(mockProvider.configure()).resolves.toEqual(
-      new Provider(mockClient, new ProviderConfiguration('test', []))
->>>>>>> 48d7fee9
+      new Provider(new ProviderConfiguration('test', mockSecurity))
     );
   });
 });