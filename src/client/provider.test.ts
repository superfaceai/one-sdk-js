--- conflicted
+++ resolved
@@ -29,14 +29,9 @@
   });
 
   it('configures provider correctly and merges configuration', async () => {
-<<<<<<< HEAD
-    const mockSecurity = [{ id: 'first-id', digest: 'first-digest' }];
-=======
     const mockSecurity = [
       { id: 'first-id', username: 'digest-user', password: 'digest-password' },
     ];
-    const mockClient = new SuperfaceClient();
->>>>>>> a97079e9
     const mockProviderConfiguration = new ProviderConfiguration(
       'test',
       mockSecurity
