--- conflicted
+++ resolved
@@ -155,13 +155,8 @@
     it('checks digest values input correctly', () => {
       const mockInput = {
         id: 'id',
-<<<<<<< HEAD
-        username: 'right-digest-username',
-        password: 'right-digest-password',
-=======
         username: 'digest-user',
         password: 'digest-password',
->>>>>>> 909b7b1f
       };
       expect(isDigestSecurityValues(mockInput)).toEqual(true);
     });
@@ -787,13 +782,8 @@
               },
               {
                 "id": "myCustomScheme",
-<<<<<<< HEAD
-                "username": "USER",
-                "password": "SECRET"
-=======
                 "username": "digest-user",
                 "password": "digest-password"
->>>>>>> 909b7b1f
               }
             ]
           },
@@ -1279,11 +1269,7 @@
       const mockRight: SecurityValues[] = [
         {
           id: 'right-digest-id',
-<<<<<<< HEAD
-          username: 'right-digest-username',
-=======
           username: 'right-digest-user',
->>>>>>> 909b7b1f
           password: 'right-digest-password',
         },
       ];
@@ -1295,11 +1281,7 @@
         },
         {
           id: 'right-digest-id',
-<<<<<<< HEAD
-          username: 'right-digest-username',
-=======
           username: 'right-digest-user',
->>>>>>> 909b7b1f
           password: 'right-digest-password',
         },
       ]);
@@ -1313,11 +1295,7 @@
         },
         {
           id: 'digest-id',
-<<<<<<< HEAD
-          username: 'left-digest-username',
-=======
           username: 'left-digest-user',
->>>>>>> 909b7b1f
           password: 'left-digest-password',
         },
       ];
@@ -1325,11 +1303,7 @@
       const mockRight: SecurityValues[] = [
         {
           id: 'digest-id',
-<<<<<<< HEAD
-          username: 'right-digest-username',
-=======
           username: 'right-digest-user',
->>>>>>> 909b7b1f
           password: 'right-digest-password',
         },
       ];
@@ -1341,11 +1315,7 @@
         },
         {
           id: 'digest-id',
-<<<<<<< HEAD
-          username: 'right-digest-username',
-=======
           username: 'right-digest-user',
->>>>>>> 909b7b1f
           password: 'right-digest-password',
         },
       ]);
