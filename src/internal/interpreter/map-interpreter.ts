--- conflicted
+++ resolved
@@ -26,11 +26,7 @@
 } from '@superfaceai/ast';
 import createDebug from 'debug';
 
-<<<<<<< HEAD
-import { AuthCache } from '../..';
 import { IConfig } from '../../config';
-=======
->>>>>>> e5fd5497
 import { err, ok, Result } from '../../lib';
 import { IServiceSelector } from '../../lib/services';
 import { UnexpectedError } from '../errors';
