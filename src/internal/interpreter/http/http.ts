--- conflicted
+++ resolved
@@ -102,36 +102,20 @@
     integrationParameters?: Record<string, string>;
   }
 ): string => {
-<<<<<<< HEAD
-  let replacedBaseUrl = parameters.baseUrl;
-  replacedBaseUrl = replaceParameters(
-    replacedBaseUrl,
-    parameters.integrationParameters ?? {}
-  );
-
-=======
   const baseUrl = replaceParameters(
     parameters.baseUrl,
     parameters.integrationParameters ?? {}
   );
->>>>>>> 1dc95bce
+
   if (inputUrl === '') {
-    return replacedBaseUrl;
+    return baseUrl;
   }
   const isRelative = /^\/[^/]/.test(inputUrl);
   if (!isRelative) {
     throw new UnexpectedError('Expected relative url, but received absolute!');
   }
 
-<<<<<<< HEAD
-  let url = inputUrl;
-
-  url = replaceParameters(url, parameters.pathParameters ?? {});
-
-  url = replacedBaseUrl.replace(/\/+$/, '') + url;
-=======
   const url = replaceParameters(inputUrl, parameters.pathParameters ?? {});
->>>>>>> 1dc95bce
 
   return baseUrl.replace(/\/+$/, '') + url;
 };
