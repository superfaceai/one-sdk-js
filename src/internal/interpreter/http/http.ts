--- conflicted
+++ resolved
@@ -223,7 +223,7 @@
       pathParameters,
       requestBody,
     };
-    //Prepare security
+    // Prepare security
     for (const requirement of parameters.securityRequirements ?? []) {
       const configuration = securityConfiguration.find(
         configuration => configuration.id === requirement.id
@@ -246,7 +246,7 @@
         securityHandlers.push(handler);
       }
     }
-    //Prepare the actual call
+    // Prepare the actual call
     let response: HttpResponse;
 
     do {
@@ -272,15 +272,11 @@
           if (Buffer.isBuffer(requestBody)) {
             buffer = requestBody;
           } else {
-            //coerce to string then buffer
+            // coerce to string then buffer
             buffer = Buffer.from(String(requestBody));
           }
           request.body = binaryBody(buffer);
         } else {
-<<<<<<< HEAD
-          // coerce to string then buffer
-          buffer = Buffer.from(String(requestBody));
-=======
           const contentType = parameters.contentType ?? '';
           const supportedTypes = [
             JSON_CONTENT,
@@ -290,7 +286,6 @@
           ];
 
           throw unsupportedContentType(contentType, supportedTypes);
->>>>>>> a97079e9
         }
       }
       headers['user-agent'] ??= USER_AGENT;
@@ -311,9 +306,9 @@
         requestBody,
         request,
       });
-      //TODO: or call handle on all the handers (with defined handle)?
+      // TODO: or call handle on all the handers (with defined handle)?
       const handler = securityHandlers.find(h => h.handle !== undefined);
-      //If we have handle we use it to get new values for api call and new retry value
+      // If we have handle we use it to get new values for api call and new retry value
       if (handler && handler.handle) {
         retry = handler.handle(
           response,
@@ -325,7 +320,7 @@
       } else {
         retry = false;
       }
-      //TODO: maybe some numeric limit to avoid inf. loop?
+      // TODO: maybe some numeric limit to avoid inf. loop?
     } while (retry);
 
     return response;
