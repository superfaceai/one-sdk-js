--- conflicted
+++ resolved
@@ -145,7 +145,17 @@
     const { fetchInstance, url, headers, request, requestBody } = options;
     debug('Executing HTTP Call');
     // secrets might appear in headers, url path, query parameters or body
-    debugSensitive(`\t${request.method || 'UNKNOWN METHOD'} ${url} HTTP/1.1`);
+    if (debugSensitive.enabled) {
+      const hasSearchParams =
+        Object.keys(request.queryParameters || {}).length > 0;
+      const searchParams = new URLSearchParams(request.queryParameters);
+      debugSensitive(
+        '\t%s %s%s HTTP/1.1',
+        request.method || 'UNKNOWN METHOD',
+        url,
+        hasSearchParams ? '?' + searchParams.toString() : ''
+      );
+    }
     Object.entries(headers).forEach(([headerName, value]) =>
       debugSensitive(`\t${headerName}: ${value}`)
     );
@@ -263,7 +273,6 @@
       ...queryAuth,
     };
 
-<<<<<<< HEAD
     for (const requirement of parameters.securityRequirements ?? []) {
       const configuration = securityConfiguration.find(
         configuration => configuration.id === requirement.id
@@ -271,34 +280,6 @@
       if (configuration === undefined) {
         throw missingSecurityValuesError(requirement.id);
       }
-=======
-    debug('Executing HTTP Call');
-    // secrets might appear in headers, url path, query parameters or body
-    if (debugSensitive.enabled) {
-      const hasSearchParams = Object.keys(request.queryParameters).length > 0;
-      const searchParams = new URLSearchParams(request.queryParameters);
-      debugSensitive(
-        '\t%s %s%s HTTP/1.1',
-        request.method || 'UNKNOWN METHOD',
-        finalUrl,
-        hasSearchParams ? '?' + searchParams.toString() : ''
-      );
-    }
-    Object.entries(headers).forEach(([headerName, value]) =>
-      debugSensitive(`\t${headerName}: ${value}`)
-    );
-    if (requestBody !== undefined) {
-      debugSensitive(`\n${inspect(requestBody, true, 5)}`);
-    }
-    const response = await this.fetchInstance.fetch(finalUrl, request);
-
-    debug('Received response');
-    debugSensitive(`\tHTTP/1.1 ${response.status} ${response.statusText}`);
-    Object.entries(response.headers).forEach(([headerName, value]) =>
-      debugSensitive(`\t${headerName}: ${value}`)
-    );
-    debugSensitive('\n\t%j', response.body);
->>>>>>> ad223dc9
 
       if (configuration.type === SecurityType.APIKEY) {
         applyApiKeyAuth(contextForSecurity, configuration);
