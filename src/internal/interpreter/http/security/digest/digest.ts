--- conflicted
+++ resolved
@@ -80,7 +80,6 @@
     );
   }
 
-<<<<<<< HEAD
   authenticate: AuthenticateRequestAsync = async (
     parameters: RequestParameters,
     fetchInstance: FetchInstance & AuthCache
@@ -92,13 +91,6 @@
       debugSensitive(`Using cached digest credentials`);
       headers[
         this.configuration.authorizationHeader ||
-=======
-  prepare(context: RequestContext, cache: AuthCache): void {
-    if (cache?.digest && cache.digest[context.url]) {
-      debugSensitive('Using cached digest credentials');
-      context.headers[
-        this.configuration.authorizationHeader ??
->>>>>>> f1e46ae4
           DEFAULT_AUTHORIZATION_HEADER_NAME
       ] = fetchInstance.digest;
 
