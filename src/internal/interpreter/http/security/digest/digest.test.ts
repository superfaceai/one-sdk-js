import {
  DigestSecurityScheme,
  DigestSecurityValues,
  HttpScheme,
  SecurityType,
} from '@superfaceai/ast';
import { createHash } from 'crypto';

import {
  digestHeaderNotFound,
  missingPartOfDigestHeader,
  unexpectedDigestValue,
} from '../../../../errors.helpers';
import { HttpResponse } from '../../http';
import { FetchInstance, URLENCODED_CONTENT } from '../../interfaces';
import { HttpRequest } from '..';
import {
  AuthCache,
  DEFAULT_AUTHORIZATION_HEADER_NAME,
  RequestParameters,
} from '../interfaces';
import { DigestHandler } from './digest';

const mockFetch = jest.fn();

describe('DigestHandler', () => {
  const id = 'digest';
  const scheme = HttpScheme.DIGEST;
  const type = SecurityType.HTTP;
  const username = 'test-user';
  const password = 'test-password';
  const mockUri = '/pms_api/91508/121/bookings/10619';
  const mockUrl = 'https://sky-eu1.clock-software.com';
  const mockRealm = 'API';
  const mockNonce =
    'MTYzODM0OTE4Nzo0YTdlODlmYjI3ODZiZGZhNDhiODAwM2NmNjIwMzE2OQ==';
  const mockCnonce = '9e3355cb6a75d66ce7eea7fc7fc8526d';
  const mockOpaque = 'b816d4d26130bed8ccf5149e855000ad';
  const method = 'GET';

  let mockInstance: DigestHandler;
  let configuration: DigestSecurityScheme & DigestSecurityValues;
  let parameters: RequestParameters;
  let retryRequest: HttpRequest | undefined;

  const fetchInstance: FetchInstance & AuthCache = {
    fetch: mockFetch,
  };

  beforeEach(() => {
    configuration = {
      username,
      password,
      id,
      scheme,
      type,
    };
<<<<<<< HEAD
    parameters = {
      url: mockUri,
      baseUrl: mockUrl,
      method,
=======
    context = {
      url: '/some/url',
      pathParameters: {},
      queryAuth: {},
>>>>>>> 2459d4d7
      headers: {},
      pathParameters: {},
      queryParameters: {},
      body: undefined,
      contentType: URLENCODED_CONTENT,
    };
  });
  afterEach(() => {
    jest.resetAllMocks();
  });
  describe('prepare', () => {
    it('extracts values from challange request headers when cache is empty', async () => {
      const qop = 'auth';
      const algorithm = 'MD5';

      //Prepare digest response
      const h1 = createHash(algorithm)
        .update(`${username}:${mockRealm}:${password}`)
        .digest('hex');

      const h2 = createHash(algorithm)
        .update(`${method}:${mockUri}`)
        .digest('hex');

      const digestResponse = createHash(algorithm)
        .update(`${h1}:${mockNonce}:00000001:${mockCnonce}:${qop}:${h2}`)
        .digest('hex');

      mockFetch.mockImplementation(() => ({
        status: 401,
        body: undefined,
        headers: {
          ['www-authenticate']: `Digest realm="${mockRealm}", qop="${qop}", nonce="${mockNonce}", opaque="${mockOpaque}"`,
        },
        debug: {
          request: {
            headers: {},
            url: mockUrl + mockUri,
            body: undefined,
          },
        },
      }));

      mockInstance = new DigestHandler(configuration);
      (mockInstance as any).makeNonce = () => mockCnonce;

      expect(
        (await mockInstance.authenticate(parameters, fetchInstance)).headers
          ?.Authorization
      ).toEqual(expect.stringContaining(`response="${digestResponse}"`));

      expect(fetchInstance.digest).toEqual(
        expect.stringContaining(`response="${digestResponse}"`)
      );
    });

<<<<<<< HEAD
    it('changes default authorization header when cache is not empty', async () => {
      mockInstance = new DigestHandler(configuration);
=======
    it('does not change headers when cache is not empty but has different key', () => {
      mockInstance = new DigestHandler(configuration);
      mockInstance.prepare(context, {
        digest: { ['/different/url']: 'blabla' },
      });

      expect(context.headers).toEqual({});
    });

    it('changes default authorization header when cache is not empty', () => {
      mockInstance = new DigestHandler(configuration);
      mockInstance.prepare(context, { digest: { ['/some/url']: 'secret' } });
>>>>>>> 2459d4d7

      expect(
        (
          await mockInstance.authenticate(parameters, {
            ...fetchInstance,
            digest: 'secret',
          })
        ).headers?.[DEFAULT_AUTHORIZATION_HEADER_NAME]
      ).toEqual('secret');
    });

    it('changes custom authorization header when cache is not empty', async () => {
      configuration.authorizationHeader = 'custom';

      mockInstance = new DigestHandler(configuration);
<<<<<<< HEAD
      expect(
        (
          await mockInstance.authenticate(parameters, {
            ...fetchInstance,
            digest: 'secret',
          })
        ).headers?.custom
      ).toEqual('secret');
=======
      mockInstance.prepare(context, { digest: { ['/some/url']: 'secret' } });

      expect(context.headers).toEqual({ custom: 'secret' });
>>>>>>> 2459d4d7
    });
  });

  describe('handle', () => {
    it('returns undefined on unexpected status code', async () => {
      const qop = 'auth';
      const algorithm = 'MD5';

      const response: HttpResponse = {
        statusCode: 409,
        body: 'HTTP Digest: Access denied.\n',
        headers: {
          'www-authenticate': `Digest realm="${mockRealm}", qop="${qop}", algorithm=${algorithm}, nonce="${mockNonce}", opaque="${mockOpaque}", cnonce="${mockCnonce}"`,
        },
        debug: {
          request: {
            url: mockUrl,
            headers: {},
            body: undefined,
          },
        },
      };
      retryRequest = await new DigestHandler(configuration).handleResponse(
        response,
        parameters,
        fetchInstance
      );

      expect(retryRequest).toBeUndefined();
    });

    it('throws on missing challenge header', async () => {
      const response: HttpResponse = {
        statusCode: 401,
        body: 'HTTP Digest: Access denied.\n',
        headers: {},
        debug: {
          request: {
            url: mockUrl,
            headers: {},
            body: undefined,
          },
        },
      };

      expect(() =>
        new DigestHandler(configuration).handleResponse(
          response,
          parameters,
          fetchInstance
        )
      ).toThrow(digestHeaderNotFound('www-authenticate', []));
    });

    it('throws on corrupted challenge header - missing scheme', async () => {
      const qop = 'auth';
      const algorithm = 'MD5';
      const mockHeader = ` realm="${mockRealm}", qop="${qop}", algorithm=${algorithm}, nonce="${mockNonce}", opaque="${mockOpaque}"`;

      const response: HttpResponse = {
        statusCode: 401,
        body: 'HTTP Digest: Access denied.\n',
        headers: {
          'www-authenticate': mockHeader,
        },
        debug: {
          request: {
            url: mockUrl,
            headers: {},
            body: undefined,
          },
        },
      };

      expect(() =>
        new DigestHandler(configuration).handleResponse(
          response,
          parameters,
          fetchInstance
        )
      ).toThrow(
        missingPartOfDigestHeader('www-authenticate', mockHeader, 'scheme')
      );
    });

    it('throws on corrupted challenge header - missing nonce', async () => {
      const qop = 'auth';
      const algorithm = 'MD5';
      const mockHeader = `Digest realm="${mockRealm}", qop="${qop}", algorithm=${algorithm}, opaque="${mockOpaque}"`;

      const response: HttpResponse = {
        statusCode: 401,
        body: 'HTTP Digest: Access denied.\n',
        headers: {
          'www-authenticate': mockHeader,
        },
        debug: {
          request: {
            url: mockUrl,
            headers: {},
            body: undefined,
          },
        },
      };

      expect(() =>
        new DigestHandler(configuration).handleResponse(
          response,
          parameters,
          fetchInstance
        )
      ).toThrow(
        missingPartOfDigestHeader('www-authenticate', mockHeader, 'nonce')
      );
    });

    it('throws on unexpected algorithm', async () => {
      const algorithm = 'SOME_algorithm';
      const mockHeader = `Digest realm="${mockRealm}", algorithm=${algorithm}, nonce="${mockNonce}", opaque="${mockOpaque}"`;

      const response: HttpResponse = {
        statusCode: 401,
        body: 'HTTP Digest: Access denied.\n',
        headers: {
          'www-authenticate': mockHeader,
        },
        debug: {
          request: {
            url: mockUrl,
            headers: {},
            body: undefined,
          },
        },
      };

      expect(() =>
        new DigestHandler(configuration).handleResponse(
          response,
          parameters,
          fetchInstance
        )
      ).toThrow(
        unexpectedDigestValue('algorithm', algorithm, [
          'MD5',
          'MD5-sess',
          'SHA-256',
          'SHA-256-sess',
        ])
      );
    });

    it('throws on unexpected qop', async () => {
      const qop = 'some_qop';
      const mockHeader = `Digest realm="${mockRealm}", qop="${qop}", nonce="${mockNonce}", opaque="${mockOpaque}"`;

      const response: HttpResponse = {
        statusCode: 401,
        body: 'HTTP Digest: Access denied.\n',
        headers: {
          'www-authenticate': mockHeader,
        },
        debug: {
          request: {
            url: mockUrl,
            headers: {},
            body: undefined,
          },
        },
      };

      expect(() =>
        new DigestHandler(configuration).handleResponse(
          response,
          parameters,
          fetchInstance
        )
      ).toThrow(
        unexpectedDigestValue('quality of protection', qop, [
          'auth',
          'auth-int',
        ])
      );
    });

    it('prepares digest auth without qop and algorithm', async () => {
      const method = 'GET';
      const mockHeader = `Digest realm="${mockRealm}" nonce="${mockNonce}", opaque="${mockOpaque}"`;
      mockInstance = new DigestHandler(configuration);

      //Prepare digest response
      const h1 = createHash('MD5')
        .update(`${username}:${mockRealm}:${password}`)
        .digest('hex');
      const h2 = createHash('MD5').update(`${method}:${mockUri}`).digest('hex');
      const digestResponse = createHash('MD5')
        .update(`${h1}:${mockNonce}:${h2}`)
        .digest('hex');

      const response: HttpResponse = {
        statusCode: 401,
        body: 'HTTP Digest: Access denied.\n',
        headers: {
          'www-authenticate': mockHeader,
        },
        debug: {
          request: {
            url: mockUrl + mockUri,
            headers: {},
            body: undefined,
          },
        },
      };

      const cacheAndFetch: FetchInstance & AuthCache = {
        ...fetchInstance,
      };

      (mockInstance as any).makeNonce = () => mockCnonce;
<<<<<<< HEAD
      retryRequest = await mockInstance.handleResponse(
        response,
        parameters,
        cacheAndFetch
      );

      expect(
        retryRequest?.headers?.[DEFAULT_AUTHORIZATION_HEADER_NAME]
      ).toMatch(`response="${digestResponse}"`);
      expect(cacheAndFetch?.digest).toMatch(`response="${digestResponse}"`);
=======
      retry = mockInstance.handle(response, mockUrl, method, context, cache);

      expect(retry).toEqual(true);
      expect(context.headers).toEqual({
        [DEFAULT_AUTHORIZATION_HEADER_NAME]: expect.stringContaining(
          `response="${digestResponse}"`
        ),
      });
      expect(cache).toEqual({
        digest: {
          ['/some/url']: expect.stringContaining(
            `response="${digestResponse}"`
          ),
        },
      });
>>>>>>> 2459d4d7
    });

    it('prepares digest auth without qop and algorithm for custom authorization header', async () => {
      const method = 'GET';
      const mockHeader = `Digest realm="${mockRealm}" nonce="${mockNonce}", opaque="${mockOpaque}"`;
      configuration.authorizationHeader = 'Custom';
      mockInstance = new DigestHandler(configuration);

      //Prepare digest response
      const h1 = createHash('MD5')
        .update(`${username}:${mockRealm}:${password}`)
        .digest('hex');
      const h2 = createHash('MD5').update(`${method}:${mockUri}`).digest('hex');
      const digestResponse = createHash('MD5')
        .update(`${h1}:${mockNonce}:${h2}`)
        .digest('hex');

      const response: HttpResponse = {
        statusCode: 401,
        body: 'HTTP Digest: Access denied.\n',
        headers: {
          'www-authenticate': mockHeader,
        },
        debug: {
          request: {
            url: mockUrl + mockUri,
            headers: {},
            body: undefined,
          },
        },
      };
      const cacheAndFetch: FetchInstance & AuthCache = {
        ...fetchInstance,
      };

      (mockInstance as any).makeNonce = () => mockCnonce;
<<<<<<< HEAD
      retryRequest = await mockInstance.handleResponse(
        response,
        parameters,
        cacheAndFetch
      );

      expect(retryRequest?.headers?.Custom).toMatch(
        `response="${digestResponse}"`
      );
      expect(cacheAndFetch.digest).toMatch(`response="${digestResponse}"`);
=======
      retry = mockInstance.handle(response, mockUrl, method, context, cache);

      expect(retry).toEqual(true);
      expect(context.headers).toEqual({
        Custom: expect.stringContaining(`response="${digestResponse}"`),
      });
      expect(cache).toEqual({
        digest: {
          ['/some/url']: expect.stringContaining(
            `response="${digestResponse}"`
          ),
        },
      });
>>>>>>> 2459d4d7
    });

    it('prepares digest auth with auth-int qop', async () => {
      const qop = 'auth-int';
      const method = 'GET';
      mockInstance = new DigestHandler(configuration);

      const h1 = createHash('MD5')
        .update(`${username}:${mockRealm}:${password}`)
        .digest('hex');
      const h2 = createHash('MD5').update(`${method}:${mockUri}`).digest('hex');
      const digestResponse = createHash('MD5')
        .update(`${h1}:${mockNonce}:00000001:${mockCnonce}:${qop}:${h2}`)
        .digest('hex');

      const response: HttpResponse = {
        statusCode: 401,
        body: 'HTTP Digest: Access denied.\n',
        headers: {
          'www-authenticate': `Digest realm="${mockRealm}", qop="${qop}", nonce="${mockNonce}", opaque="${mockOpaque}"`,
        },
        debug: {
          request: {
            url: mockUrl + mockUri,
            headers: {},
            body: undefined,
          },
        },
      };
      const cacheAndFetch: FetchInstance & AuthCache = {
        ...fetchInstance,
      };

      (mockInstance as any).makeNonce = () => mockCnonce;
<<<<<<< HEAD
      retryRequest = await mockInstance.handleResponse(
        response,
        parameters,
        cacheAndFetch
      );

      expect(
        retryRequest?.headers?.[DEFAULT_AUTHORIZATION_HEADER_NAME]
      ).toMatch(`response="${expectedResponse}"`);
      expect(cacheAndFetch.digest).toMatch(`response="${expectedResponse}"`);
=======
      retry = mockInstance.handle(response, mockUrl, method, context, cache);

      expect(retry).toEqual(true);
      expect(context.headers).toEqual({
        [DEFAULT_AUTHORIZATION_HEADER_NAME]: expect.stringContaining(
          `response="${digestResponse}"`
        ),
      });
      expect(cache).toEqual({
        digest: {
          ['/some/url']: expect.stringContaining(
            `response="${digestResponse}"`
          ),
        },
      });
>>>>>>> 2459d4d7
    });

    it('prepares digest auth with default values and MD5', async () => {
      const qop = 'auth';
      const algorithm = 'MD5';
      const method = 'GET';
      mockInstance = new DigestHandler(configuration);

      const h1 = createHash(algorithm)
        .update(`${username}:${mockRealm}:${password}`)
        .digest('hex');
      const h2 = createHash(algorithm)
        .update(`${method}:${mockUri}`)
        .digest('hex');
      const digestResponse = createHash(algorithm)
        .update(`${h1}:${mockNonce}:00000001:${mockCnonce}:${qop}:${h2}`)
        .digest('hex');

      const response: HttpResponse = {
        statusCode: 401,
        body: 'HTTP Digest: Access denied.\n',
        headers: {
          'www-authenticate': `Digest realm="${mockRealm}", qop="${qop}", algorithm=${algorithm}, nonce="${mockNonce}", opaque="${mockOpaque}"`,
        },
        debug: {
          request: {
            url: mockUrl + mockUri,
            headers: {},
            body: undefined,
          },
        },
      };

      const cacheAndFetch: FetchInstance & AuthCache = {
        ...fetchInstance,
      };

      (mockInstance as any).makeNonce = () => mockCnonce;
<<<<<<< HEAD
      retryRequest = await mockInstance.handleResponse(
        response,
        parameters,
        cacheAndFetch
      );

      expect(
        retryRequest?.headers?.[DEFAULT_AUTHORIZATION_HEADER_NAME]
      ).toMatch(`response="${expectedResponse}"`);
      expect(cacheAndFetch.digest).toMatch(`response="${expectedResponse}"`);
=======
      retry = mockInstance.handle(response, mockUrl, method, context, cache);

      expect(retry).toEqual(true);
      expect(context.headers).toEqual({
        [DEFAULT_AUTHORIZATION_HEADER_NAME]: expect.stringContaining(
          `response="${digestResponse}"`
        ),
      });
      expect(cache).toEqual({
        digest: {
          ['/some/url']: expect.stringContaining(
            `response="${digestResponse}"`
          ),
        },
      });
>>>>>>> 2459d4d7
    });

    it('prepares digest auth with default values, custom headers and status code', async () => {
      const qop = 'auth';
      const algorithm = 'MD5';
      const method = 'GET';
      configuration.authorizationHeader = 'Auth';
      configuration.challengeHeader = 'Challenge';
      configuration.statusCode = 432;
      mockInstance = new DigestHandler(configuration);

      const h1 = createHash(algorithm)
        .update(`${username}:${mockRealm}:${password}`)
        .digest('hex');
      const h2 = createHash(algorithm)
        .update(`${method}:${mockUri}`)
        .digest('hex');
      const digestResponse = createHash(algorithm)
        .update(`${h1}:${mockNonce}:00000001:${mockCnonce}:${qop}:${h2}`)
        .digest('hex');

      const response: HttpResponse = {
        statusCode: 432,
        body: 'HTTP Digest: Access denied.\n',
        headers: {
          Challenge: `Digest realm="${mockRealm}", qop="${qop}", nonce="${mockNonce}", opaque="${mockOpaque}"`,
        },
        debug: {
          request: {
            url: mockUrl + mockUri,
            headers: {},
            body: undefined,
          },
        },
      };

      const cacheAndFetch: FetchInstance & AuthCache = {
        ...fetchInstance,
      };
      (mockInstance as any).makeNonce = () => mockCnonce;
<<<<<<< HEAD
      retryRequest = await mockInstance.handleResponse(
        response,
        parameters,
        cacheAndFetch
      );

      expect(retryRequest?.headers?.Auth).toMatch(
        `response="${expectedResponse}"`
      );

      expect(cacheAndFetch.digest).toMatch(`response="${expectedResponse}"`);
=======
      retry = mockInstance.handle(response, mockUrl, method, context, cache);

      expect(retry).toEqual(true);
      expect(context.headers).toEqual({
        Auth: expect.stringContaining(`response="${digestResponse}"`),
      });
      expect(cache).toEqual({
        digest: {
          ['/some/url']: expect.stringContaining(
            `response="${digestResponse}"`
          ),
        },
      });
>>>>>>> 2459d4d7
    });

    it('prepares digest auth with default values and MD5-sess', async () => {
      const qop = 'auth';
      const algorithm = 'MD5-sess';
      const method = 'GET';
      mockInstance = new DigestHandler(configuration);

      let h1 = createHash('MD5')
        .update(`${username}:${mockRealm}:${password}`)
        .digest('hex');
      h1 = createHash('MD5')
        .update(`${h1}:${mockNonce}:${mockCnonce}`)
        .digest('hex');
      const h2 = createHash('MD5').update(`${method}:${mockUri}`).digest('hex');
      const digestResponse = createHash('MD5')
        .update(`${h1}:${mockNonce}:00000001:${mockCnonce}:${qop}:${h2}`)
        .digest('hex');

      const response: HttpResponse = {
        statusCode: 401,
        body: 'HTTP Digest: Access denied.\n',
        headers: {
          'www-authenticate': `Digest realm="${mockRealm}", qop="${qop}", algorithm=${algorithm}, nonce="${mockNonce}", opaque="${mockOpaque}"`,
        },
        debug: {
          request: {
            url: mockUrl + mockUri,
            headers: {},
            body: undefined,
          },
        },
      };
      const cacheAndFetch: FetchInstance & AuthCache = {
        ...fetchInstance,
      };

      (mockInstance as any).makeNonce = () => mockCnonce;

<<<<<<< HEAD
      retryRequest = await mockInstance.handleResponse(
        response,
        parameters,
        cacheAndFetch
      );

      expect(
        retryRequest?.headers?.[DEFAULT_AUTHORIZATION_HEADER_NAME]
      ).toMatch(`response="${expectedResponse}"`);
      expect(cacheAndFetch.digest).toMatch(`response="${expectedResponse}"`);
=======
      retry = mockInstance.handle(response, mockUrl, method, context, cache);

      expect(retry).toEqual(true);
      expect(context.headers).toEqual({
        [DEFAULT_AUTHORIZATION_HEADER_NAME]: expect.stringContaining(
          `response="${digestResponse}"`
        ),
      });
      expect(cache).toEqual({
        digest: {
          ['/some/url']: expect.stringContaining(
            `response="${digestResponse}"`
          ),
        },
      });
>>>>>>> 2459d4d7
    });

    it('prepares digest auth with default values and SHA-256', async () => {
      const qop = 'auth';
      const algorithm = 'SHA-256';
      const method = 'GET';
      mockInstance = new DigestHandler(configuration);

      const h1 = createHash('sha256')
        .update(`${username}:${mockRealm}:${password}`)
        .digest('hex');
      const h2 = createHash('sha256')
        .update(`${method}:${mockUri}`)
        .digest('hex');
      const digestResponse = createHash('sha256')
        .update(`${h1}:${mockNonce}:00000001:${mockCnonce}:${qop}:${h2}`)
        .digest('hex');

      const response: HttpResponse = {
        statusCode: 401,
        body: 'HTTP Digest: Access denied.\n',
        headers: {
          'www-authenticate': `Digest realm="${mockRealm}", qop="${qop}", algorithm=${algorithm}, nonce="${mockNonce}", opaque="${mockOpaque}"`,
        },
        debug: {
          request: {
            url: mockUrl + mockUri,
            headers: {},
            body: undefined,
          },
        },
      };

      const cacheAndFetch: FetchInstance & AuthCache = {
        ...fetchInstance,
      };
      (mockInstance as any).makeNonce = () => mockCnonce;

<<<<<<< HEAD
      retryRequest = await mockInstance.handleResponse(
        response,
        parameters,
        cacheAndFetch
      );

      expect(
        retryRequest?.headers?.[DEFAULT_AUTHORIZATION_HEADER_NAME]
      ).toMatch(`response="${expectedResponse}"`);
      expect(cacheAndFetch.digest).toMatch(`response="${expectedResponse}"`);
=======
      retry = mockInstance.handle(response, mockUrl, method, context, cache);

      expect(retry).toEqual(true);
      expect(context.headers).toEqual({
        [DEFAULT_AUTHORIZATION_HEADER_NAME]: expect.stringContaining(
          `response="${digestResponse}"`
        ),
      });
      expect(cache).toEqual({
        digest: {
          ['/some/url']: expect.stringContaining(
            `response="${digestResponse}"`
          ),
        },
      });
>>>>>>> 2459d4d7
    });

    it('prepares digest auth with default values and SHA-256-sess', async () => {
      const qop = 'auth';
      const algorithm = 'SHA-256-sess';
      const method = 'GET';
      mockInstance = new DigestHandler(configuration);

      let h1 = createHash('sha256')
        .update(`${username}:${mockRealm}:${password}`)
        .digest('hex');
      h1 = createHash('sha256')
        .update(`${h1}:${mockNonce}:${mockCnonce}`)
        .digest('hex');
      const h2 = createHash('sha256')
        .update(`${method}:${mockUri}`)
        .digest('hex');
      const digestResponse = createHash('sha256')
        .update(`${h1}:${mockNonce}:00000001:${mockCnonce}:${qop}:${h2}`)
        .digest('hex');

      const response: HttpResponse = {
        statusCode: 401,
        body: 'HTTP Digest: Access denied.\n',
        headers: {
          'www-authenticate': `Digest realm="${mockRealm}", qop="${qop}", algorithm=${algorithm}, nonce="${mockNonce}", opaque="${mockOpaque}"`,
        },
        debug: {
          request: {
            url: mockUrl + mockUri,
            headers: {},
            body: undefined,
          },
        },
      };

      const cacheAndFetch: FetchInstance & AuthCache = {
        ...fetchInstance,
      };

      (mockInstance as any).makeNonce = () => mockCnonce;

<<<<<<< HEAD
      retryRequest = await mockInstance.handleResponse(
        response,
        parameters,
        cacheAndFetch
      );

      expect(
        retryRequest?.headers?.[DEFAULT_AUTHORIZATION_HEADER_NAME]
      ).toMatch(`response="${expectedResponse}"`);
      expect(cacheAndFetch.digest).toMatch(`response="${expectedResponse}"`);
=======
      retry = mockInstance.handle(response, mockUrl, method, context, cache);

      expect(retry).toEqual(true);
      expect(context.headers).toEqual({
        [DEFAULT_AUTHORIZATION_HEADER_NAME]: expect.stringContaining(
          `response="${digestResponse}"`
        ),
      });
      expect(cache).toEqual({
        digest: {
          ['/some/url']: expect.stringContaining(
            `response="${digestResponse}"`
          ),
        },
      });
>>>>>>> 2459d4d7
    });
  });
});<|MERGE_RESOLUTION|>--- conflicted
+++ resolved
@@ -55,17 +55,10 @@
       scheme,
       type,
     };
-<<<<<<< HEAD
     parameters = {
       url: mockUri,
       baseUrl: mockUrl,
       method,
-=======
-    context = {
-      url: '/some/url',
-      pathParameters: {},
-      queryAuth: {},
->>>>>>> 2459d4d7
       headers: {},
       pathParameters: {},
       queryParameters: {},
@@ -122,23 +115,8 @@
       );
     });
 
-<<<<<<< HEAD
     it('changes default authorization header when cache is not empty', async () => {
       mockInstance = new DigestHandler(configuration);
-=======
-    it('does not change headers when cache is not empty but has different key', () => {
-      mockInstance = new DigestHandler(configuration);
-      mockInstance.prepare(context, {
-        digest: { ['/different/url']: 'blabla' },
-      });
-
-      expect(context.headers).toEqual({});
-    });
-
-    it('changes default authorization header when cache is not empty', () => {
-      mockInstance = new DigestHandler(configuration);
-      mockInstance.prepare(context, { digest: { ['/some/url']: 'secret' } });
->>>>>>> 2459d4d7
 
       expect(
         (
@@ -154,7 +132,6 @@
       configuration.authorizationHeader = 'custom';
 
       mockInstance = new DigestHandler(configuration);
-<<<<<<< HEAD
       expect(
         (
           await mockInstance.authenticate(parameters, {
@@ -163,11 +140,6 @@
           })
         ).headers?.custom
       ).toEqual('secret');
-=======
-      mockInstance.prepare(context, { digest: { ['/some/url']: 'secret' } });
-
-      expect(context.headers).toEqual({ custom: 'secret' });
->>>>>>> 2459d4d7
     });
   });
 
@@ -386,7 +358,6 @@
       };
 
       (mockInstance as any).makeNonce = () => mockCnonce;
-<<<<<<< HEAD
       retryRequest = await mockInstance.handleResponse(
         response,
         parameters,
@@ -397,23 +368,6 @@
         retryRequest?.headers?.[DEFAULT_AUTHORIZATION_HEADER_NAME]
       ).toMatch(`response="${digestResponse}"`);
       expect(cacheAndFetch?.digest).toMatch(`response="${digestResponse}"`);
-=======
-      retry = mockInstance.handle(response, mockUrl, method, context, cache);
-
-      expect(retry).toEqual(true);
-      expect(context.headers).toEqual({
-        [DEFAULT_AUTHORIZATION_HEADER_NAME]: expect.stringContaining(
-          `response="${digestResponse}"`
-        ),
-      });
-      expect(cache).toEqual({
-        digest: {
-          ['/some/url']: expect.stringContaining(
-            `response="${digestResponse}"`
-          ),
-        },
-      });
->>>>>>> 2459d4d7
     });
 
     it('prepares digest auth without qop and algorithm for custom authorization header', async () => {
@@ -450,7 +404,6 @@
       };
 
       (mockInstance as any).makeNonce = () => mockCnonce;
-<<<<<<< HEAD
       retryRequest = await mockInstance.handleResponse(
         response,
         parameters,
@@ -461,21 +414,6 @@
         `response="${digestResponse}"`
       );
       expect(cacheAndFetch.digest).toMatch(`response="${digestResponse}"`);
-=======
-      retry = mockInstance.handle(response, mockUrl, method, context, cache);
-
-      expect(retry).toEqual(true);
-      expect(context.headers).toEqual({
-        Custom: expect.stringContaining(`response="${digestResponse}"`),
-      });
-      expect(cache).toEqual({
-        digest: {
-          ['/some/url']: expect.stringContaining(
-            `response="${digestResponse}"`
-          ),
-        },
-      });
->>>>>>> 2459d4d7
     });
 
     it('prepares digest auth with auth-int qop', async () => {
@@ -510,7 +448,6 @@
       };
 
       (mockInstance as any).makeNonce = () => mockCnonce;
-<<<<<<< HEAD
       retryRequest = await mockInstance.handleResponse(
         response,
         parameters,
@@ -519,25 +456,8 @@
 
       expect(
         retryRequest?.headers?.[DEFAULT_AUTHORIZATION_HEADER_NAME]
-      ).toMatch(`response="${expectedResponse}"`);
-      expect(cacheAndFetch.digest).toMatch(`response="${expectedResponse}"`);
-=======
-      retry = mockInstance.handle(response, mockUrl, method, context, cache);
-
-      expect(retry).toEqual(true);
-      expect(context.headers).toEqual({
-        [DEFAULT_AUTHORIZATION_HEADER_NAME]: expect.stringContaining(
-          `response="${digestResponse}"`
-        ),
-      });
-      expect(cache).toEqual({
-        digest: {
-          ['/some/url']: expect.stringContaining(
-            `response="${digestResponse}"`
-          ),
-        },
-      });
->>>>>>> 2459d4d7
+      ).toMatch(`response="${digestResponse}"`);
+      expect(cacheAndFetch.digest).toMatch(`response="${digestResponse}"`);
     });
 
     it('prepares digest auth with default values and MD5', async () => {
@@ -576,7 +496,6 @@
       };
 
       (mockInstance as any).makeNonce = () => mockCnonce;
-<<<<<<< HEAD
       retryRequest = await mockInstance.handleResponse(
         response,
         parameters,
@@ -585,25 +504,8 @@
 
       expect(
         retryRequest?.headers?.[DEFAULT_AUTHORIZATION_HEADER_NAME]
-      ).toMatch(`response="${expectedResponse}"`);
-      expect(cacheAndFetch.digest).toMatch(`response="${expectedResponse}"`);
-=======
-      retry = mockInstance.handle(response, mockUrl, method, context, cache);
-
-      expect(retry).toEqual(true);
-      expect(context.headers).toEqual({
-        [DEFAULT_AUTHORIZATION_HEADER_NAME]: expect.stringContaining(
-          `response="${digestResponse}"`
-        ),
-      });
-      expect(cache).toEqual({
-        digest: {
-          ['/some/url']: expect.stringContaining(
-            `response="${digestResponse}"`
-          ),
-        },
-      });
->>>>>>> 2459d4d7
+      ).toMatch(`response="${digestResponse}"`);
+      expect(cacheAndFetch.digest).toMatch(`response="${digestResponse}"`);
     });
 
     it('prepares digest auth with default values, custom headers and status code', async () => {
@@ -644,7 +546,6 @@
         ...fetchInstance,
       };
       (mockInstance as any).makeNonce = () => mockCnonce;
-<<<<<<< HEAD
       retryRequest = await mockInstance.handleResponse(
         response,
         parameters,
@@ -652,25 +553,10 @@
       );
 
       expect(retryRequest?.headers?.Auth).toMatch(
-        `response="${expectedResponse}"`
-      );
-
-      expect(cacheAndFetch.digest).toMatch(`response="${expectedResponse}"`);
-=======
-      retry = mockInstance.handle(response, mockUrl, method, context, cache);
-
-      expect(retry).toEqual(true);
-      expect(context.headers).toEqual({
-        Auth: expect.stringContaining(`response="${digestResponse}"`),
-      });
-      expect(cache).toEqual({
-        digest: {
-          ['/some/url']: expect.stringContaining(
-            `response="${digestResponse}"`
-          ),
-        },
-      });
->>>>>>> 2459d4d7
+        `response="${digestResponse}"`
+      );
+
+      expect(cacheAndFetch.digest).toMatch(`response="${digestResponse}"`);
     });
 
     it('prepares digest auth with default values and MD5-sess', async () => {
@@ -710,7 +596,6 @@
 
       (mockInstance as any).makeNonce = () => mockCnonce;
 
-<<<<<<< HEAD
       retryRequest = await mockInstance.handleResponse(
         response,
         parameters,
@@ -719,25 +604,8 @@
 
       expect(
         retryRequest?.headers?.[DEFAULT_AUTHORIZATION_HEADER_NAME]
-      ).toMatch(`response="${expectedResponse}"`);
-      expect(cacheAndFetch.digest).toMatch(`response="${expectedResponse}"`);
-=======
-      retry = mockInstance.handle(response, mockUrl, method, context, cache);
-
-      expect(retry).toEqual(true);
-      expect(context.headers).toEqual({
-        [DEFAULT_AUTHORIZATION_HEADER_NAME]: expect.stringContaining(
-          `response="${digestResponse}"`
-        ),
-      });
-      expect(cache).toEqual({
-        digest: {
-          ['/some/url']: expect.stringContaining(
-            `response="${digestResponse}"`
-          ),
-        },
-      });
->>>>>>> 2459d4d7
+      ).toMatch(`response="${digestResponse}"`);
+      expect(cacheAndFetch.digest).toMatch(`response="${digestResponse}"`);
     });
 
     it('prepares digest auth with default values and SHA-256', async () => {
@@ -776,7 +644,6 @@
       };
       (mockInstance as any).makeNonce = () => mockCnonce;
 
-<<<<<<< HEAD
       retryRequest = await mockInstance.handleResponse(
         response,
         parameters,
@@ -785,25 +652,8 @@
 
       expect(
         retryRequest?.headers?.[DEFAULT_AUTHORIZATION_HEADER_NAME]
-      ).toMatch(`response="${expectedResponse}"`);
-      expect(cacheAndFetch.digest).toMatch(`response="${expectedResponse}"`);
-=======
-      retry = mockInstance.handle(response, mockUrl, method, context, cache);
-
-      expect(retry).toEqual(true);
-      expect(context.headers).toEqual({
-        [DEFAULT_AUTHORIZATION_HEADER_NAME]: expect.stringContaining(
-          `response="${digestResponse}"`
-        ),
-      });
-      expect(cache).toEqual({
-        digest: {
-          ['/some/url']: expect.stringContaining(
-            `response="${digestResponse}"`
-          ),
-        },
-      });
->>>>>>> 2459d4d7
+      ).toMatch(`response="${digestResponse}"`);
+      expect(cacheAndFetch.digest).toMatch(`response="${digestResponse}"`);
     });
 
     it('prepares digest auth with default values and SHA-256-sess', async () => {
@@ -846,7 +696,6 @@
 
       (mockInstance as any).makeNonce = () => mockCnonce;
 
-<<<<<<< HEAD
       retryRequest = await mockInstance.handleResponse(
         response,
         parameters,
@@ -855,25 +704,8 @@
 
       expect(
         retryRequest?.headers?.[DEFAULT_AUTHORIZATION_HEADER_NAME]
-      ).toMatch(`response="${expectedResponse}"`);
-      expect(cacheAndFetch.digest).toMatch(`response="${expectedResponse}"`);
-=======
-      retry = mockInstance.handle(response, mockUrl, method, context, cache);
-
-      expect(retry).toEqual(true);
-      expect(context.headers).toEqual({
-        [DEFAULT_AUTHORIZATION_HEADER_NAME]: expect.stringContaining(
-          `response="${digestResponse}"`
-        ),
-      });
-      expect(cache).toEqual({
-        digest: {
-          ['/some/url']: expect.stringContaining(
-            `response="${digestResponse}"`
-          ),
-        },
-      });
->>>>>>> 2459d4d7
+      ).toMatch(`response="${digestResponse}"`);
+      expect(cacheAndFetch.digest).toMatch(`response="${digestResponse}"`);
     });
   });
 });