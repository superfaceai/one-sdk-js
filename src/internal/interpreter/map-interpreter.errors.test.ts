import { MapASTNode, MapDocumentNode, MapHeaderNode } from '@superfaceai/ast';
import { getLocal } from 'mockttp';

import { CrossFetch } from '../../lib/fetch';
import { UnexpectedError } from '../errors';
import { MapInterpreter } from './map-interpreter';
import {
  HTTPError,
  JessieError,
  MapASTError,
  MappedHTTPError,
} from './map-interpreter.errors';

const mockServer = getLocal();
const fetchInstance = new CrossFetch();
const header: MapHeaderNode = {
  kind: 'MapHeader',
  profile: {
    name: 'example',
    version: {
      major: 0,
      minor: 0,
      patch: 0,
    },
  },
  provider: 'example',
};

describe('MapInterpreter errors', () => {
  describe('MapASTError', () => {
    it('should correctly resolve AST path from node', () => {
      const node: MapASTNode = {
        kind: 'JessieExpression',
        expression: '1 + 2',
      };
      const ast: MapDocumentNode = {
        kind: 'MapDocument',
        header,
        definitions: [
          {
            kind: 'MapDefinition',
            name: 'testMap',
            usecaseName: 'testCase',
            statements: [
              {
                kind: 'SetStatement',
                assignments: [
                  {
                    kind: 'Assignment',
                    key: ['result'],
                    value: node,
                  },
                ],
              },
            ],
          },
        ],
      };

      const err = new MapASTError('Some error', { node, ast });
      expect(err.astPath).toStrictEqual([
        'definitions[0]',
        'statements[0]',
        'assignments[0]',
        'value',
      ]);
    });
  });

  describe('MapInterpreter', () => {
    beforeEach(async () => {
      await mockServer.start();
    });

    afterEach(async () => {
      await mockServer.stop();
    });

    it('should fail with invalid AST', async () => {
<<<<<<< HEAD
      const interpreter = new MapInterpreter(
        {
          security: [],
        },
        { fetchInstance }
      );
      const result = await interpreter.perform(({
=======
      const interpreter = new MapInterpreter({
        security: [],
      });
      const result = await interpreter.perform({
>>>>>>> 0ca7efe4
        kind: 'Invalid',
      } as unknown as MapDocumentNode);
      expect(result.isErr() && result.error instanceof UnexpectedError).toEqual(
        true
      );
    });

    it('should fail on undefined usecase', async () => {
      const interpreter = new MapInterpreter(
        {
          usecase: 'nonexistent',
          security: [],
        },
        { fetchInstance }
      );
      const result = await interpreter.perform({
        kind: 'MapDocument',
        header,
        definitions: [],
      });
      expect(result.isErr()).toEqual(true);
    });

    it('should fail when trying to run undefined operation', async () => {
      const interpreter = new MapInterpreter(
        {
          usecase: 'Test',
          security: [],
        },
        { fetchInstance }
      );
      const result = await interpreter.perform({
        kind: 'MapDocument',
        header,
        definitions: [
          {
            kind: 'MapDefinition',
            name: 'Test',
            usecaseName: 'Test',
            statements: [
              {
                kind: 'SetStatement',
                assignments: [
                  {
                    kind: 'Assignment',
                    key: ['result'],
                    value: {
                      kind: 'InlineCall',
                      arguments: [],
                      operationName: 'my beloved operation',
                    },
                  },
                ],
              },
            ],
          },
        ],
      });
      expect(result.isErr()).toEqual(true);
      // expect(result.isErr() && result.error).toEqual({
      //   error: 'Operation not found: my beloved operation',
      // });
      // ).rejects.toThrow('Operation not found: my beloved operation');
    });

    it('should fail when calling an API with relative URL but not providing baseUrl', async () => {
      await mockServer.get('/twelve').thenJson(200, { data: 12 });
      const interpreter = new MapInterpreter(
        {
          usecase: 'Test',
          security: [],
        },
        { fetchInstance }
      );
      const result = await interpreter.perform({
        kind: 'MapDocument',
        header,
        definitions: [
          {
            kind: 'MapDefinition',
            name: 'Test',
            usecaseName: 'Test',
            statements: [
              {
                kind: 'HttpCallStatement',
                method: 'GET',
                url: '/twelve',
                request: {
                  kind: 'HttpRequest',
                  headers: {
                    kind: 'ObjectLiteral',
                    fields: [
                      {
                        kind: 'Assignment',
                        key: ['content-type'],
                        value: {
                          kind: 'PrimitiveLiteral',
                          value: 'application/json',
                        },
                      },
                    ],
                  },
                  security: [],
                },
                responseHandlers: [
                  {
                    kind: 'HttpResponseHandler',
                    statusCode: 200,
                    contentType: 'application/json',
                    contentLanguage: 'en-US',
                    statements: [
                      {
                        kind: 'SetStatement',
                        assignments: [
                          {
                            kind: 'Assignment',
                            key: ['result'],
                            value: {
                              kind: 'JessieExpression',
                              expression: 'body.data',
                            },
                          },
                        ],
                      },
                    ],
                  },
                ],
              },
            ],
          },
        ],
      });
      expect(result.isErr()).toEqual(true);
      // ).rejects.toThrow('Relative URL specified, but base URL not provided!');
    });

    it('should fail when calling an API with path parameters and some are missing', async () => {
      const interpreter = new MapInterpreter(
        {
          usecase: 'Test',
          security: [],
        },
        { fetchInstance }
      );

      const result = await interpreter.perform({
        kind: 'MapDocument',
        header,
        definitions: [
          {
            kind: 'MapDefinition',
            name: 'Test',
            usecaseName: 'Test',
            statements: [
              {
                kind: 'SetStatement',
                assignments: [
                  {
                    kind: 'Assignment',
                    key: ['page'],
                    value: {
                      kind: 'JessieExpression',
                      expression: 'input.page',
                    },
                  },
                ],
              },
              {
                kind: 'HttpCallStatement',
                method: 'GET',
                url: `some.url/{missing}/{alsoMissing}`,
                request: {
                  kind: 'HttpRequest',
                  headers: {
                    kind: 'ObjectLiteral',
                    fields: [
                      {
                        kind: 'Assignment',
                        key: ['content-type'],
                        value: {
                          kind: 'PrimitiveLiteral',
                          value: 'application/json',
                        },
                      },
                    ],
                  },
                  security: [],
                },
                responseHandlers: [
                  {
                    kind: 'HttpResponseHandler',
                    statusCode: 200,
                    contentType: 'application/json',
                    contentLanguage: 'en-US',
                    statements: [
                      {
                        kind: 'SetStatement',
                        assignments: [
                          {
                            kind: 'Assignment',
                            key: ['result'],
                            value: {
                              kind: 'JessieExpression',
                              expression: 'body.data',
                            },
                          },
                        ],
                      },
                    ],
                  },
                ],
              },
            ],
          },
        ],
      });
      expect(result.isErr()).toEqual(true);
      // ).rejects.toThrow(
      //   'Values for URL replacement keys not found: missing, alsoMissing'
      // );
    });

    it('should fail when calling an API with Basic auth, but with no credentials', async () => {
      const interpreter = new MapInterpreter(
        {
          usecase: 'testCase',
          security: [],
        },
        { fetchInstance }
      );
      const result = await interpreter.perform({
        kind: 'MapDocument',
        header,
        definitions: [
          {
            kind: 'MapDefinition',
            name: 'testMap',
            usecaseName: 'testCase',
            statements: [
              {
                kind: 'HttpCallStatement',
                method: 'GET',
                url: 'not really relevant',
                request: {
                  kind: 'HttpRequest',
                  security: [{ id: 'nonexistent' }],
                },
                responseHandlers: [
                  {
                    kind: 'HttpResponseHandler',
                    statusCode: 200,
                    statements: [
                      {
                        kind: 'OutcomeStatement',
                        terminateFlow: true,
                        isError: false,
                        value: {
                          kind: 'JessieExpression',
                          expression: 'body.data',
                        },
                      },
                    ],
                  },
                ],
              },
            ],
          },
        ],
      });
      expect(result.isErr()).toEqual(true); // ('Missing credentials for Basic auth!');
    });

    it('should fail when calling an API with Bearer auth, but with no credentials', async () => {
      const interpreter = new MapInterpreter(
        {
          usecase: 'testCase',
          security: [],
        },
        { fetchInstance }
      );
      const result = await interpreter.perform({
        kind: 'MapDocument',
        header,
        definitions: [
          {
            kind: 'MapDefinition',
            name: 'testMap',
            usecaseName: 'testCase',
            statements: [
              {
                kind: 'HttpCallStatement',
                method: 'GET',
                url: 'not really relevant',
                request: {
                  kind: 'HttpRequest',
                  security: [{ id: 'nonexistent' }],
                },
                responseHandlers: [
                  {
                    kind: 'HttpResponseHandler',
                    statusCode: 200,
                    statements: [
                      {
                        kind: 'OutcomeStatement',
                        terminateFlow: true,
                        isError: false,
                        value: {
                          kind: 'JessieExpression',
                          expression: 'body.data',
                        },
                      },
                    ],
                  },
                ],
              },
            ],
          },
        ],
      });
      expect(result.isErr()).toEqual(true);
      // ).rejects.toThrow('Missing credentials for Bearer auth!');
    });

    it('should fail when calling an API with Apikey auth, but with no credentials', async () => {
      const interpreter = new MapInterpreter(
        {
          usecase: 'testCase',
          security: [],
        },
        { fetchInstance }
      );
      const result = await interpreter.perform({
        kind: 'MapDocument',
        header,
        definitions: [
          {
            kind: 'MapDefinition',
            name: 'testMap',
            usecaseName: 'testCase',
            statements: [
              {
                kind: 'HttpCallStatement',
                method: 'GET',
                url: 'not really relevant',
                request: {
                  kind: 'HttpRequest',
                  security: [{ id: 'nonexistent' }],
                },
                responseHandlers: [
                  {
                    kind: 'HttpResponseHandler',
                    statusCode: 200,
                    statements: [
                      {
                        kind: 'OutcomeStatement',
                        terminateFlow: true,
                        isError: false,
                        value: {
                          kind: 'JessieExpression',
                          expression: 'body.data',
                        },
                      },
                    ],
                  },
                ],
              },
            ],
          },
        ],
      });
      expect(result.isErr()).toEqual(true);
      // ).rejects.toThrow('Missing credentials for Apikey auth!');
    });

    it('should map an error from API', async () => {
      await mockServer
        .get('/error')
        .thenJson(404, { 'Content-Type': 'application/json; charset=utf-8' });
      const url = mockServer.urlFor('/error');
      const interpreter = new MapInterpreter(
        {
          usecase: 'Test',
          security: [],
        },
        { fetchInstance }
      );
      const result = await interpreter.perform({
        kind: 'MapDocument',
        header,
        definitions: [
          {
            kind: 'MapDefinition',
            name: 'Test',
            usecaseName: 'Test',
            statements: [
              {
                kind: 'HttpCallStatement',
                method: 'GET',
                url,
                responseHandlers: [
                  {
                    kind: 'HttpResponseHandler',
                    statusCode: 404,
                    statements: [
                      {
                        kind: 'OutcomeStatement',
                        isError: true,
                        terminateFlow: false,
                        value: {
                          kind: 'ObjectLiteral',
                          fields: [
                            {
                              kind: 'Assignment',
                              key: ['message'],
                              value: {
                                kind: 'PrimitiveLiteral',
                                value: 'Nothing was found',
                              },
                            },
                          ],
                        },
                      },
                    ],
                  },
                ],
              },
            ],
          },
        ],
      });

      expect(
        result.isErr() &&
          result.error instanceof MappedHTTPError &&
          result.error.statusCode
      ).toEqual(404);
    });

    it('should return unmapped HTTP error', async () => {
      await mockServer
        .get('/error')
        .thenJson(404, { 'Content-Type': 'application/json; charset=utf-8' });
      const url = mockServer.urlFor('/error');
      const interpreter = new MapInterpreter(
        {
          usecase: 'Test',
          security: [],
        },
        { fetchInstance }
      );
      const result = await interpreter.perform({
        kind: 'MapDocument',
        header,
        definitions: [
          {
            kind: 'MapDefinition',
            name: 'Test',
            usecaseName: 'Test',
            statements: [
              {
                kind: 'HttpCallStatement',
                method: 'GET',
                url,
                responseHandlers: [],
              },
            ],
          },
        ],
      });

      expect(
        result.isErr() &&
          result.error instanceof HTTPError &&
          result.error.statusCode
      ).toEqual(404);
    });

    it('should clean up after mapping an error from API', async () => {
      let clean = false;
      await mockServer
        .get('/error')
        .thenJson(404, { 'Content-Type': 'application/json; charset=utf-8' });
      await mockServer.post('/cleanup').thenCallback(() => {
        clean = true;

        return { status: 204 };
      });
      const url = mockServer.urlFor('/error');
      const url2 = mockServer.urlFor('/cleanup');
      const interpreter = new MapInterpreter(
        {
          usecase: 'Test',
          security: [],
        },
        { fetchInstance }
      );
      const result = await interpreter.perform({
        kind: 'MapDocument',
        header,
        definitions: [
          {
            kind: 'MapDefinition',
            name: 'Test',
            usecaseName: 'Test',
            statements: [
              {
                kind: 'HttpCallStatement',
                method: 'GET',
                url,
                responseHandlers: [
                  {
                    kind: 'HttpResponseHandler',
                    statusCode: 404,
                    statements: [
                      {
                        kind: 'OutcomeStatement',
                        isError: true,
                        terminateFlow: false,
                        value: {
                          kind: 'ObjectLiteral',
                          fields: [
                            {
                              kind: 'Assignment',
                              key: ['message'],
                              value: {
                                kind: 'PrimitiveLiteral',
                                value: 'Nothing was found',
                              },
                            },
                          ],
                        },
                      },
                    ],
                  },
                ],
              },
              {
                kind: 'HttpCallStatement',
                method: 'POST',
                url: url2,
                responseHandlers: [],
              },
            ],
          },
        ],
      });

      expect(
        result.isErr() &&
          result.error instanceof MappedHTTPError &&
          result.error.properties
      ).toEqual({ message: 'Nothing was found' });
      expect(clean).toEqual(true);
    });

    it('should return Jessie error when there is error in Jessie (duh)', async () => {
      const interpreter = new MapInterpreter(
        {
          usecase: 'Test',
          security: [],
        },
        { fetchInstance }
      );
      const ast: MapDocumentNode = {
        kind: 'MapDocument',
        header,
        definitions: [
          {
            kind: 'MapDefinition',
            name: 'Test',
            usecaseName: 'Test',
            statements: [
              {
                kind: 'SetStatement',
                assignments: [
                  {
                    kind: 'Assignment',
                    key: ['result'],
                    value: {
                      kind: 'JessieExpression',
                      expression: 'undefinedVariable',
                      source: 'undefinedVariable',
                      sourceMap: 'AAAA,IAAI,CAAC,GAAG,iBAAiB,CAAC',
                    },
                  },
                ],
              },
            ],
          },
        ],
      };
      const result = await interpreter.perform(ast);
      expect(result.isErr() && result.error instanceof JessieError).toEqual(
        true
      );
    });
  });
});<|MERGE_RESOLUTION|>--- conflicted
+++ resolved
@@ -77,20 +77,13 @@
     });
 
     it('should fail with invalid AST', async () => {
-<<<<<<< HEAD
-      const interpreter = new MapInterpreter(
-        {
-          security: [],
-        },
-        { fetchInstance }
-      );
-      const result = await interpreter.perform(({
-=======
-      const interpreter = new MapInterpreter({
-        security: [],
-      });
-      const result = await interpreter.perform({
->>>>>>> 0ca7efe4
+      const interpreter = new MapInterpreter(
+        {
+          security: [],
+        },
+        { fetchInstance }
+      );
+      const result = await interpreter.perform({
         kind: 'Invalid',
       } as unknown as MapDocumentNode);
       expect(result.isErr() && result.error instanceof UnexpectedError).toEqual(
