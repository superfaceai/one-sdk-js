import {
  EnumDefinitionNode,
  EnumValueNode,
  FieldDefinitionNode,
  ListDefinitionNode,
  ModelTypeNameNode,
  NamedFieldDefinitionNode,
  NamedModelDefinitionNode,
  NonNullDefinitionNode,
  ObjectDefinitionNode,
  PrimitiveTypeNameNode,
  ProfileASTNode,
  ProfileDocumentNode,
  ProfileIdNode,
  ProfileNode,
  UnionDefinitionNode,
  UseCaseDefinitionNode,
<<<<<<< HEAD
} from '@superfaceai/language';
import createDebug from 'debug';
=======
} from '@superfaceai/ast';
>>>>>>> 867a748b

import { err, ok, Result } from '../../lib';
import { ProfileVisitor } from './interfaces';
import {
  addFieldToErrors,
  InputValidationError,
  isWrongTypeError,
  ProfileParameterError,
  ResultValidationError,
  ValidationError,
} from './profile-parameter-validator.errors';

const debug = createDebug('superface:profile-parameter-validator');

function assertUnreachable(node: never): never;
function assertUnreachable(node: ProfileASTNode): never {
  throw new Error(`Invalid Node kind: ${node.kind}`);
}

function objectHasKey<K extends string>(
  obj: unknown,
  key: K
): obj is Record<K, unknown> {
  if (typeof obj !== 'object') {
    return false;
  }

  if (obj === null) {
    return false;
  }

  if (!(key in obj)) {
    return false;
  }

  return true;
}

function addPath(
  validator: ValidationFunction,
  path: string
): ValidationFunction {
  return (input: unknown): ValidationResult => {
    const result = validator(input);
    if (result[0]) {
      return result;
    }

    return [
      false,
      result[1].map(err => {
        return {
          ...err,
          context: {
            ...(err.context ?? {}),
            path: [path, ...(err.context?.path ?? [])],
          },
        } as ValidationError;
      }),
    ];
  };
}

type ValidationResult = [true] | [false, ValidationError[]];
type ValidationFunction = <T>(input: T) => ValidationResult;
type ProfileParameterKind = 'input' | 'result';

export class ProfileParameterValidator implements ProfileVisitor {
  private namedFieldDefinitions: Record<string, ValidationFunction> = {};
  private namedModelDefinitions: Record<string, ValidationFunction> = {};
  private namedDefinitionsInitialized = false;

  constructor(private readonly ast: ProfileASTNode) {}

  validate(
    input: unknown,
    kind: ProfileParameterKind,
    usecase: string
  ): Result<undefined, ProfileParameterError> {
    const validator = this.visit(this.ast, kind, usecase);
    const [result, errors] = validator(input);

    if (result !== true) {
      const error =
        kind === 'input' ? InputValidationError : ResultValidationError;

      return err(new error(errors));
    }

    return ok(undefined);
  }

  visit(
    node: ProfileASTNode,
    kind: ProfileParameterKind,
    usecase: string
  ): ValidationFunction {
    debug('Visiting node:', node.kind);
    switch (node.kind) {
      case 'EnumDefinition':
        return this.visitEnumDefinitionNode(node, kind, usecase);
      case 'EnumValue':
        return this.visitEnumValueNode(node, kind, usecase);
      case 'FieldDefinition':
        return this.visitFieldDefinitionNode(node, kind, usecase);
      case 'ListDefinition':
        return this.visitListDefinitionNode(node, kind, usecase);
      case 'ModelTypeName':
        return this.visitModelTypeNameNode(node, kind, usecase);
      case 'NamedFieldDefinition':
        return this.visitNamedFieldDefinitionNode(node, kind, usecase);
      case 'NamedModelDefinition':
        return this.visitNamedModelDefinitionNode(node, kind, usecase);
      case 'NonNullDefinition':
        return this.visitNonNullDefinitionNode(node, kind, usecase);
      case 'ObjectDefinition':
        return this.visitObjectDefinitionNode(node, kind, usecase);
      case 'PrimitiveTypeName':
        return this.visitPrimitiveTypeNameNode(node, kind, usecase);
      case 'ProfileDocument':
        return this.visitProfileDocumentNode(node, kind, usecase);
      case 'ProfileId':
        return this.visitProfileIdNode(node, kind, usecase);
      case 'Profile':
        return this.visitProfileNode(node, kind, usecase);
      case 'UnionDefinition':
        return this.visitUnionDefinitionNode(node, kind, usecase);
      case 'UseCaseDefinition':
        return this.visitUseCaseDefinitionNode(node, kind, usecase);
      case 'UseCaseSlotDefinition':
        throw 'TODO';

      default:
        assertUnreachable(node);
    }
  }

  visitEnumDefinitionNode(
    node: EnumDefinitionNode,
    kind: ProfileParameterKind,
    usecase: string
  ): ValidationFunction {
    return (input: unknown): ValidationResult => {
      if (input === undefined) {
        return [true];
      }

      for (const value of node.values) {
        if (this.visit(value, kind, usecase)(input)[0]) {
          return [true];
        }
      }

      return [false, [{ kind: 'enumValue' }]];
    };
  }

  visitEnumValueNode(
    node: EnumValueNode,
    _kind: ProfileParameterKind,
    _usecase: string
  ): ValidationFunction {
    return (input: unknown): ValidationResult => {
      if (input === node.value) {
        return [true];
      } else {
        return [false, []];
      }
    };
  }

  visitFieldDefinitionNode(
    node: FieldDefinitionNode,
    kind: ProfileParameterKind,
    usecase: string
  ): ValidationFunction {
    return (input: unknown): ValidationResult => {
      const field = objectHasKey(input, node.fieldName)
        ? input[node.fieldName]
        : undefined;

      if (!node.type) {
        if (this.namedFieldDefinitions[node.fieldName]) {
          return this.namedFieldDefinitions[node.fieldName](field);
        }

        return [true];
      }

      return this.visit(node.type, kind, usecase)(field);
    };
  }

  visitListDefinitionNode(
    node: ListDefinitionNode,
    kind: ProfileParameterKind,
    usecase: string
  ): ValidationFunction {
    return (input: unknown): ValidationResult => {
      if (input === undefined) {
        return [true];
      }

      if (!Array.isArray(input)) {
        return [false, [{ kind: 'notArray', context: { input } }]];
      }

      const errors: ValidationError[] = [];

      const result = input.every(item => {
        const result = this.visit(node.elementType, kind, usecase)(item);

        if (result[1]) {
          errors.push(...result[1]);
        }

        return result[0];
      });

      if (result) {
        return [true];
      } else {
        return [
          false,
          [
            {
              kind: 'elementsInArrayWrong',
              context: { suberrors: errors },
            },
          ],
        ];
      }
    };
  }

  visitModelTypeNameNode(
    node: ModelTypeNameNode,
    _kind: ProfileParameterKind,
    _usecase: string
  ): ValidationFunction {
    if (this.namedModelDefinitions[node.name]) {
      return this.namedModelDefinitions[node.name];
    }

    throw new Error(`Invalid model name: ${node.name}`);
  }

  visitNamedFieldDefinitionNode(
    node: NamedFieldDefinitionNode,
    kind: ProfileParameterKind,
    usecase: string
  ): ValidationFunction {
    if (node.type) {
      return this.visit(node.type, kind, usecase);
    } else {
      return (): ValidationResult => [true];
    }
  }

  visitNamedModelDefinitionNode(
    node: NamedModelDefinitionNode,
    kind: ProfileParameterKind,
    usecase: string
  ): ValidationFunction {
    if (node.type) {
      return this.visit(node.type, kind, usecase);
    } else {
      return (): ValidationResult => [true];
    }
  }

  visitNonNullDefinitionNode(
    node: NonNullDefinitionNode,
    kind: ProfileParameterKind,
    usecase: string
  ): ValidationFunction {
    return (input: unknown): ValidationResult => {
      if (input === undefined) {
        return [false, [{ kind: 'missingRequired' }]];
      }

      return this.visit(node.type, kind, usecase)(input);
    };
  }

  visitObjectDefinitionNode(
    node: ObjectDefinitionNode,
    kind: ProfileParameterKind,
    usecase: string
  ): ValidationFunction {
    return (input: unknown): ValidationResult => {
      if (input === undefined) {
        return [true];
      }

      if (typeof input !== 'object' || input === null) {
        return [
          false,
          [
            {
              kind: 'wrongType',
              context: { expected: 'object', actual: typeof input },
            },
          ],
        ];
      }

      return node.fields.reduce<ValidationResult>(
        (result, field) => {
          const subresult = addPath(
            this.visit(field, kind, usecase),
            field.fieldName
          )(input);

          if (subresult[0] === false) {
            if (result[1]) {
              return [
                false,
                [
                  ...result[1],
                  ...addFieldToErrors(subresult[1], field.fieldName),
                ],
              ];
            } else {
              return [false, addFieldToErrors(subresult[1], field.fieldName)];
            }
          }

          return result;
        },
        [true]
      );
    };
  }

  visitPrimitiveTypeNameNode(
    node: PrimitiveTypeNameNode,
    _kind: ProfileParameterKind,
    _usecase: string
  ): ValidationFunction {
    return (input: unknown): ValidationResult => {
      if (input === undefined) {
        return [true];
      }

      switch (node.name) {
        case 'boolean':
          if (typeof input === 'boolean') {
            return [true];
          } else {
            return [
              false,
              [
                {
                  kind: 'wrongType',
                  context: { expected: 'boolean', actual: typeof input },
                },
              ],
            ];
          }

        case 'number':
          if (typeof input === 'number') {
            return [true];
          } else {
            return [
              false,
              [
                {
                  kind: 'wrongType',
                  context: { expected: 'number', actual: typeof input },
                },
              ],
            ];
          }

        case 'string':
          if (typeof input === 'string') {
            return [true];
          } else {
            return [
              false,
              [
                {
                  kind: 'wrongType',
                  context: { expected: 'string', actual: typeof input },
                },
              ],
            ];
          }
      }
    };
  }

  visitProfileDocumentNode(
    node: ProfileDocumentNode,
    kind: ProfileParameterKind,
    usecase: string
  ): ValidationFunction {
    const usecaseNode = node.definitions.find(
      definition =>
        definition.kind === 'UseCaseDefinition' &&
        definition.useCaseName === usecase
    );

    if (!usecaseNode) {
      throw new Error(`Usecase ${usecase} not found!`);
    }

    if (!this.namedDefinitionsInitialized) {
      node.definitions
        .filter(
          (definition): definition is NamedFieldDefinitionNode =>
            definition.kind === 'NamedFieldDefinition'
        )
        .forEach(
          definition =>
            (this.namedFieldDefinitions[definition.fieldName] = this.visit(
              definition,
              kind,
              usecase
            ))
        );

      node.definitions
        .filter(
          (definition): definition is NamedModelDefinitionNode =>
            definition.kind === 'NamedModelDefinition'
        )
        .forEach(
          definition =>
            (this.namedModelDefinitions[definition.modelName] = this.visit(
              definition,
              kind,
              usecase
            ))
        );

      this.namedDefinitionsInitialized = true;
    }

    return this.visit(usecaseNode, kind, usecase);
  }

  visitProfileIdNode(
    _node: ProfileIdNode,
    _kind: ProfileParameterKind,
    _usecase: string
  ): ValidationFunction {
    throw new Error('Method not implemented.');
  }

  visitProfileNode(
    _node: ProfileNode,
    _kind: ProfileParameterKind,
    _usecase: string
  ): ValidationFunction {
    throw new Error('Method not implemented.');
  }

  visitUnionDefinitionNode(
    node: UnionDefinitionNode,
    kind: ProfileParameterKind,
    usecase: string
  ): ValidationFunction {
    return (input: unknown): ValidationResult => {
      const errors: ValidationError[] = [];

      for (const type of node.types) {
        const result = this.visit(type, kind, usecase)(input);
        if (result[0]) {
          return [true];
        } else {
          errors.push(...result[1]);
        }
      }

      const types = errors
        .filter(isWrongTypeError)
        .map(err => err.context.expected);

      return [false, [{ kind: 'wrongUnion', context: { expected: types } }]];
    };
  }

  visitUseCaseDefinitionNode(
    node: UseCaseDefinitionNode,
    kind: ProfileParameterKind,
    usecase: string
  ): ValidationFunction {
    if (kind === 'input' && node.input && node.input.type) {
      return addPath(this.visit(node.input.type, kind, usecase), 'input');
    } else if (kind === 'result' && node.result && node.result.type) {
      return addPath(this.visit(node.result.type, kind, usecase), 'result');
    }

    return (input: unknown): ValidationResult => {
      if (
        typeof input === undefined ||
        (typeof input === 'object' &&
          (input === null || Object.keys(input).length === 0))
      ) {
        return [true];
      }

      return [false, [{ kind: 'wrongInput' }]];
    };
  }
}<|MERGE_RESOLUTION|>--- conflicted
+++ resolved
@@ -15,12 +15,8 @@
   ProfileNode,
   UnionDefinitionNode,
   UseCaseDefinitionNode,
-<<<<<<< HEAD
-} from '@superfaceai/language';
+} from '@superfaceai/ast';
 import createDebug from 'debug';
-=======
-} from '@superfaceai/ast';
->>>>>>> 867a748b
 
 import { err, ok, Result } from '../../lib';
 import { ProfileVisitor } from './interfaces';
