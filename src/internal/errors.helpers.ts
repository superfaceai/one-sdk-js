import { BackoffKind, SecurityValues } from '@superfaceai/ast';

import { SDKBindError } from '.';
import { SDKExecutionError } from './errors';

export function ensureErrorSubclass(error: unknown): Error {
  if (typeof error === 'string') {
    return new Error(error);
  } else if (error instanceof Error) {
    return error;
  }

  return new Error(JSON.stringify(error));
}

export function superJsonNotFoundError(
  path: string,
  error: Error
): SDKExecutionError {
  return new SDKExecutionError(
    'Unable to find super.json',
    [`super.json not found in "${path}"`, error.toString()],
    []
  );
}

export function superJsonNotAFileError(path: string): SDKExecutionError {
  return new SDKExecutionError(
    'super.json is not a file',
    [`"${path}" is not a file`],
    []
  );
}

export function superJsonFormatError(error: Error): SDKExecutionError {
  return new SDKExecutionError(
    'super.json format is invalid',
    [error.toString()],
    []
  );
}

export function superJsonReadError(error: Error): SDKExecutionError {
  return new SDKExecutionError(
    'Unable to read super.json',
    [error.toString()],
    []
  );
}

export function noConfiguredProviderError(
  profileId: string
): SDKExecutionError {
  return new SDKExecutionError(
    `No configured provider found for profile: ${profileId}`,
    [
      `Profile "${profileId}" needs at least one configured provider for automatic provider selection`,
    ],
    [
      `Check that a provider is configured for a profile in super.json -> profiles["${profileId}"].providers`,
      `Providers can be configured using the superface cli tool: \`superface configure --help\` for more info`,
    ]
  );
}

export function profileNotInstalledError(profileId: string): SDKExecutionError {
  return new SDKExecutionError(
    `Profile not installed: ${profileId}`,
    [],
    [
      `Check that the profile is installed in super.json -> profiles["${profileId}"]`,
      `Profile can be installed using the superface cli tool: \`superface install ${profileId}\``,
    ]
  );
}

export function profileFileNotFoundError(
  file: string,
  profileId: string
): SDKExecutionError {
  return new SDKExecutionError(
    `Profile file at path does not exist: ${file}`,
    [
      `Profile "${profileId}" specifies a file path "${file}" in super.json`,
      'but this path does not exist or is not accessible',
    ],
    [
      `Check that path in super.json -> profiles["${profileId}"].file exists and is accessible`,
      'Paths in super.json are either absolute or relative to the location of super.json',
    ]
  );
}

export function profileNotFoundError(profileName: string): SDKExecutionError {
  return new SDKExecutionError(
    `Profile "${profileName}" not found in super.json`,
    [],
    []
  );
}

export function providersNotSetError(profileName: string): SDKExecutionError {
  return new SDKExecutionError(
    `Unable to set priority for "${profileName}"`,
    [`Providers not set for profile "${profileName}"`],
    [`Make sure profile ${profileName} has configured providers.`]
  );
}

export function unconfiguredProviderInPriorityError(
  profileId: string,
  priority: string[],
  providers: string[]
): SDKExecutionError {
  return new SDKExecutionError(
    `Priority array of profile: ${profileId} contains unconfigured provider`,
    [
      `Profile "${profileId}" specifies a provider array [${priority.join(
        ', '
      )}] in super.json`,
      `but there are only these providers configured [${providers.join(', ')}]`,
    ],
    [
      `Check that providers [${priority.join(
        ', '
      )}] are configured for profile "${profileId}"`,
      'Paths in super.json are either absolute or relative to the location of super.json',
    ]
  );
}

export function unconfiguredProviderError(
  providerName: string
): SDKExecutionError {
  return new SDKExecutionError(
    `Provider not configured: ${providerName}`,
    [`Provider "${providerName}" was not configured in super.json`],
    [
      `Providers can be configured using the superface cli tool: \`superface configure --help\` for more info`,
    ]
  );
}

export function invalidProfileError(profileId: string): SDKExecutionError {
  return new SDKExecutionError(
    `Invalid profile "${profileId}"`,
    [],
    [
      `Check that the profile is installed in super.json -> profiles or that the url is valid`,
      `Profiles can be installed using the superface cli tool: \`superface install --help\` for more info`,
    ]
  );
}

export function serviceNotFoundError(
  serviceId: string,
  providerName: string,
  defaultService: boolean
): SDKExecutionError {
  let hints: string[] = [];
  if (defaultService) {
    hints = [
      'This appears to be an error in the provider definition. Make sure that the defaultService in provider definition refers to an existing service id',
    ];
  }

  return new SDKExecutionError(
    `Service not found: ${serviceId}`,
    [`Service "${serviceId}" for provider "${providerName}" was not found`],
    hints
  );
}

export function securityNotFoundError(
  providerName: string,
  definedSchemes: string[],
  values: SecurityValues
): SDKExecutionError {
  return new SDKExecutionError(
    `Could not find security scheme for security value with id "${values.id}"`,
    [
      `The provider definition for "${providerName}" defines ` +
        (definedSchemes.length > 0
          ? `these security schemes: ${definedSchemes.join(', ')}`
          : 'no security schemes'),
      `but a secret value was provided for security scheme: ${values.id}`,
    ],
    [
      `Check that every entry id in super.json -> providers["${providerName}"].security refers to an existing security scheme`,
      `Make sure any configuration overrides in code for provider "${providerName}" refer to an existing security scheme`,
    ]
  );
}

export function invalidSecurityValuesError(
  providerName: string,
  type: string,
  id: string,
  valueKeys: string[],
  requiredKeys: string[]
): SDKExecutionError {
  return new SDKExecutionError(
    `Invalid security values for given ${type} scheme: ${id}`,
    [
      `The provided security values with id "${id}" have keys: ${valueKeys.join(
        ', '
      )}`,
      `but ${type} scheme requires: ${requiredKeys.join(', ')}`,
    ],
    [
      `Check that the entry with id "${id}" in super.json -> providers["${providerName}"].security refers to the correct security scheme`,
      `Make sure any configuration overrides in code for provider "${providerName}" refer to the correct security scheme`,
    ]
  );
}

export function invalidBackoffEntryError(kind: string): SDKExecutionError {
  return new SDKExecutionError(
    `Invalid backoff entry format: "${kind}"`,
    [
      `Property "kind" in retryPolicy.backoff object has unexpected value "${kind}"`,
      `Property "kind" in super.json [profile].providers.[provider].defaults.[usecase].retryPolicy.backoff with value "${kind}" is not valid`,
    ],
    [
      `Check your super.json`,
      `Check property "kind" in [profile].providers.[provider].defaults.[usecase].retryPolicy.backoff with value "${kind}"`,
      `Change value of property "kind" in retryPolicy.backoff to one of possible values: ${Object.values(
        BackoffKind
      ).join(', ')}`,
    ]
  );
}

export function missingPathReplacementError(
  missing: string[],
  url: string,
  all: string[],
  available: string[]
): SDKExecutionError {
  return new SDKExecutionError(
    `Missing values for URL path replacement: ${missing.join(', ')}`,
    [
      `Trying to replace path keys for url: ${url}`,
      all.length > 0
        ? `Found these path keys: ${all.join(', ')}`
        : 'Found no path keys',
      available.length > 0
        ? `But only found these potential variables: ${available.join(', ')}`
        : 'But found no potential variables',
    ],
    [
      'Make sure the url path variable refers to an available variable',
      'Consider introducing a new variable with the correct name and desired value',
    ]
  );
}

export function missingSecurityValuesError(id: string): SDKExecutionError {
  return new SDKExecutionError(
    `Security values for security scheme not found: ${id}`,
    [
      `Security values for scheme "${id}" are required by the map`,
      `but they were not provided to the sdk`,
    ],
    [
      `Make sure that the security scheme "${id}" exists in provider definition`,
      `Check that either super.json or provider configuration provides security values for the "${id}" security scheme`,
    ]
  );
}

export function apiKeyInBodyError(
  valueLocation: string,
  bodyType: string
): SDKExecutionError {
  return new SDKExecutionError(
    'ApiKey in body can be used only on object.',
    [`Actual ${valueLocation} is ${bodyType}`],
    []
  );
}

export function unsupportedContentType(
  contentType: string,
  supportedTypes: string[]
): SDKExecutionError {
  return new SDKExecutionError(
    `Content type not supported: ${contentType}`,
    [
      `Requested content type "${contentType}"`,
      `Supported content types: ${supportedTypes.join(', ')}`,
    ],
    []
  );
}

export function usecaseNotFoundError(
  name: string,
  usecases: string[]
): SDKExecutionError {
  return new SDKExecutionError(
    `Usecase not found: "${name}"`,
    [`Available usecases: ${usecases.join(', ')}`],
    []
  );
}

export function invalidProfileProviderError(
  profileProviderSettings: string
): SDKExecutionError {
  return new SDKExecutionError(
    'Invalid profile provider entry format',
    [`Settings: ${profileProviderSettings}`],
    []
  );
}

export function localProviderAndRemoteMapError(
  providerName: string,
  profileId: string
): SDKExecutionError {
  return new SDKExecutionError(
    `Unable to use local provider ${providerName} and remote profile provider (map)`,
    [
      `Super.json settings: ${profileId}.providers.${providerName}`,
      `Super.json settings providers.${providerName}`,
    ],
    [
      `Use local provider and profile provider (map)`,
      `Use remote provider and profile provider (map)`,
      `Use remote provider and local profile provider (map)`,
    ]
  );
}

export function referencedFileNotFoundError(
  fileName: string,
  extensions: string[]
): SDKExecutionError {
  return new SDKExecutionError(
    `File referenced in super.json not found: ${fileName}`,
    [
      'Tried to open files:',
      ...extensions.map(extension => `\t${fileName}${extension}`),
      'but none of them were found.',
    ],
    []
  );
}

export function providersDoNotMatchError(
  mapOrJsonProvider: string,
  configProvider: string,
  source: 'map' | 'provider.json'
): SDKExecutionError {
  return new SDKExecutionError(
    `Provider name in ${source} does not match provider name in configuration`,
    [
      `Map file specifies provider "${mapOrJsonProvider}".`,
      `Configuration specifies provider "${configProvider}".`,
    ],
    []
  );
}
<<<<<<< HEAD
//Bind errors
export function bindResponseError(input: unknown): SDKExecutionError {
  return new SDKBindError(
    `Bind call responded with invalid body: ${JSON.stringify(input)}`,
    [
      'OneSdk expects response containing object',
      'Received object should contain property "provider" of type "ProviderJson"',
      'Received object should contain property "map_ast" of type "undefined" or "MapDocumentNode"',
    ],
    []
  );
}

export function invalidProviderResponseError(
  input: unknown
): SDKExecutionError {
  return new SDKBindError(
    `Bind call responded with invalid provider body: ${JSON.stringify(input)}`,
    ['Received provider should be of type "ProviderJson"'],
=======

export function digestHeaderNotFound(
  headerName: string,
  foundHeaders: string[]
): SDKExecutionError {
  return new SDKExecutionError(
    `Digest auth failed, unable to extract digest values from response. Header "${headerName}" not found in response headers.`,
    [`Found headers: ${foundHeaders.join(', ')}.`],
    [
      `Check API documentation if it specifies challenge header`,
      `You can set challenge header in provider.json`,
    ]
  );
}

export function missingPartOfDigestHeader(
  headerName: string,
  header: string,
  part: string
): SDKExecutionError {
  return new SDKExecutionError(
    `Digest auth failed, unable to extract digest values from response. Header "${headerName}" does not contain "${part}"`,
    [
      `Header: "${headerName}" with content: "${header}" does not contain part specifing: "${part}"`,
    ],
    []
  );
}

export function unexpectedDigestValue(
  valueName: string,
  value: string,
  possibleValues: string[]
): SDKExecutionError {
  return new SDKExecutionError(
    `Digest auth failed, parameter "${valueName}" has unexpected value: "${value}"`,
    [
      `Digest auth failed, parameter "${valueName}" has unexpected value: "${value}". Supported values: ${possibleValues.join(
        ', '
      )}`,
    ],
>>>>>>> 7652af88
    []
  );
}<|MERGE_RESOLUTION|>--- conflicted
+++ resolved
@@ -362,7 +362,6 @@
     []
   );
 }
-<<<<<<< HEAD
 //Bind errors
 export function bindResponseError(input: unknown): SDKExecutionError {
   return new SDKBindError(
@@ -376,14 +375,6 @@
   );
 }
 
-export function invalidProviderResponseError(
-  input: unknown
-): SDKExecutionError {
-  return new SDKBindError(
-    `Bind call responded with invalid provider body: ${JSON.stringify(input)}`,
-    ['Received provider should be of type "ProviderJson"'],
-=======
-
 export function digestHeaderNotFound(
   headerName: string,
   foundHeaders: string[]
@@ -412,6 +403,16 @@
   );
 }
 
+export function invalidProviderResponseError(
+  input: unknown
+): SDKExecutionError {
+  return new SDKBindError(
+    `Bind call responded with invalid provider body: ${JSON.stringify(input)}`,
+    ['Received provider should be of type "ProviderJson"'],
+    []
+  );
+}
+
 export function unexpectedDigestValue(
   valueName: string,
   value: string,
@@ -424,7 +425,6 @@
         ', '
       )}`,
     ],
->>>>>>> 7652af88
     []
   );
 }