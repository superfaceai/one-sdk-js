import { BackoffKind, SecurityValues } from '@superfaceai/ast';

<<<<<<< HEAD
import { Config } from '../config';
=======
import { SDKBindError } from '.';
>>>>>>> 00f58430
import { SDKExecutionError } from './errors';

export function ensureErrorSubclass(error: unknown): Error {
  if (typeof error === 'string') {
    return new Error(error);
  } else if (error instanceof Error) {
    return error;
  }

  return new Error(JSON.stringify(error));
}

export function superJsonNotFoundError(
  path: string,
  error: Error
): SDKExecutionError {
  return new SDKExecutionError(
    'Unable to find super.json',
    [`super.json not found in "${path}"`, error.toString()],
    []
  );
}

export function superJsonNotAFileError(path: string): SDKExecutionError {
  return new SDKExecutionError(
    'super.json is not a file',
    [`"${path}" is not a file`],
    []
  );
}

export function superJsonFormatError(error: Error): SDKExecutionError {
  return new SDKExecutionError(
    'super.json format is invalid',
    [error.toString()],
    []
  );
}

export function superJsonReadError(error: Error): SDKExecutionError {
  return new SDKExecutionError(
    'Unable to read super.json',
    [error.toString()],
    []
  );
}

export function noConfiguredProviderError(
  profileId: string
): SDKExecutionError {
  return new SDKExecutionError(
    `No configured provider found for profile: ${profileId}`,
    [
      `Profile "${profileId}" needs at least one configured provider for automatic provider selection`,
    ],
    [
      `Check that a provider is configured for a profile in super.json -> profiles["${profileId}"].providers`,
      'Providers can be configured using the superface cli tool: `superface configure --help` for more info',
    ]
  );
}

export function profileNotInstalledError(profileId: string): SDKExecutionError {
  return new SDKExecutionError(
    `Profile not installed: ${profileId}`,
    [],
    [
      `Check that the profile is installed in super.json -> profiles["${profileId}"]`,
      `Profile can be installed using the superface cli tool: \`superface install ${profileId}\``,
    ]
  );
}

export function profileFileNotFoundError(
  file: string,
  profileId: string
): SDKExecutionError {
  return new SDKExecutionError(
    `Profile file at path does not exist: ${file}`,
    [
      `Profile "${profileId}" specifies a file path "${file}" in super.json`,
      'but this path does not exist or is not accessible',
    ],
    [
      `Check that path in super.json -> profiles["${profileId}"].file exists and is accessible`,
      'Paths in super.json are either absolute or relative to the location of super.json',
    ]
  );
}

export function profileNotFoundError(profileName: string): SDKExecutionError {
  return new SDKExecutionError(
    `Profile "${profileName}" not found in super.json`,
    [],
    []
  );
}

export function providersNotSetError(profileName: string): SDKExecutionError {
  return new SDKExecutionError(
    `Unable to set priority for "${profileName}"`,
    [`Providers not set for profile "${profileName}"`],
    [`Make sure profile ${profileName} has configured providers.`]
  );
}

export function unconfiguredProviderInPriorityError(
  profileId: string,
  priority: string[],
  providers: string[]
): SDKExecutionError {
  return new SDKExecutionError(
    `Priority array of profile: ${profileId} contains unconfigured provider`,
    [
      `Profile "${profileId}" specifies a provider array [${priority.join(
        ', '
      )}] in super.json`,
      `but there are only these providers configured [${providers.join(', ')}]`,
    ],
    [
      `Check that providers [${priority.join(
        ', '
      )}] are configured for profile "${profileId}"`,
      'Paths in super.json are either absolute or relative to the location of super.json',
    ]
  );
}

export function unconfiguredProviderError(
  providerName: string
): SDKExecutionError {
  return new SDKExecutionError(
    `Provider not configured: ${providerName}`,
    [`Provider "${providerName}" was not configured in super.json`],
    [
      'Providers can be configured using the superface cli tool: `superface configure --help` for more info',
    ]
  );
}

export function invalidProfileError(profileId: string): SDKExecutionError {
  return new SDKExecutionError(
    `Invalid profile "${profileId}"`,
    [],
    [
      'Check that the profile is installed in super.json -> profiles or that the url is valid',
      'Profiles can be installed using the superface cli tool: `superface install --help` for more info',
    ]
  );
}

export function serviceNotFoundError(
  serviceId: string,
  providerName: string,
  defaultService: boolean
): SDKExecutionError {
  let hints: string[] = [];
  if (defaultService) {
    hints = [
      'This appears to be an error in the provider definition. Make sure that the defaultService in provider definition refers to an existing service id',
    ];
  }

  return new SDKExecutionError(
    `Service not found: ${serviceId}`,
    [`Service "${serviceId}" for provider "${providerName}" was not found`],
    hints
  );
}

export function securityNotFoundError(
  providerName: string,
  definedSchemes: string[],
  values: SecurityValues
): SDKExecutionError {
  return new SDKExecutionError(
    `Could not find security scheme for security value with id "${values.id}"`,
    [
      `The provider definition for "${providerName}" defines ` +
        (definedSchemes.length > 0
          ? `these security schemes: ${definedSchemes.join(', ')}`
          : 'no security schemes'),
      `but a secret value was provided for security scheme: ${values.id}`,
    ],
    [
      `Check that every entry id in super.json -> providers["${providerName}"].security refers to an existing security scheme`,
      `Make sure any configuration overrides in code for provider "${providerName}" refer to an existing security scheme`,
    ]
  );
}

export function invalidSecurityValuesError(
  providerName: string,
  type: string,
  id: string,
  valueKeys: string[],
  requiredKeys: string[]
): SDKExecutionError {
  return new SDKExecutionError(
    `Invalid security values for given ${type} scheme: ${id}`,
    [
      `The provided security values with id "${id}" have keys: ${valueKeys.join(
        ', '
      )}`,
      `but ${type} scheme requires: ${requiredKeys.join(', ')}`,
    ],
    [
      `Check that the entry with id "${id}" in super.json -> providers["${providerName}"].security refers to the correct security scheme`,
      `Make sure any configuration overrides in code for provider "${providerName}" refer to the correct security scheme`,
    ]
  );
}

export function invalidBackoffEntryError(kind: string): SDKExecutionError {
  return new SDKExecutionError(
    `Invalid backoff entry format: "${kind}"`,
    [
      `Property "kind" in retryPolicy.backoff object has unexpected value "${kind}"`,
      `Property "kind" in super.json [profile].providers.[provider].defaults.[usecase].retryPolicy.backoff with value "${kind}" is not valid`,
    ],
    [
      'Check your super.json',
      `Check property "kind" in [profile].providers.[provider].defaults.[usecase].retryPolicy.backoff with value "${kind}"`,
      `Change value of property "kind" in retryPolicy.backoff to one of possible values: ${Object.values(
        BackoffKind
      ).join(', ')}`,
    ]
  );
}

export function missingPathReplacementError(
  missing: string[],
  url: string,
  all: string[],
  available: string[]
): SDKExecutionError {
  return new SDKExecutionError(
    `Missing values for URL path replacement: ${missing.join(', ')}`,
    [
      `Trying to replace path keys for url: ${url}`,
      all.length > 0
        ? `Found these path keys: ${all.join(', ')}`
        : 'Found no path keys',
      available.length > 0
        ? `But only found these potential variables: ${available.join(', ')}`
        : 'But found no potential variables',
    ],
    [
      'Make sure the url path variable refers to an available variable',
      'Consider introducing a new variable with the correct name and desired value',
    ]
  );
}

export function missingSecurityValuesError(id: string): SDKExecutionError {
  return new SDKExecutionError(
    `Security values for security scheme not found: ${id}`,
    [
      `Security values for scheme "${id}" are required by the map`,
      'but they were not provided to the sdk',
    ],
    [
      `Make sure that the security scheme "${id}" exists in provider definition`,
      `Check that either super.json or provider configuration provides security values for the "${id}" security scheme`,
    ]
  );
}

export function apiKeyInBodyError(
  valueLocation: string,
  bodyType: string
): SDKExecutionError {
  return new SDKExecutionError(
    'ApiKey in body can be used only on object.',
    [`Actual ${valueLocation} is ${bodyType}`],
    []
  );
}

export function unsupportedContentType(
  contentType: string,
  supportedTypes: string[]
): SDKExecutionError {
  return new SDKExecutionError(
    `Content type not supported: ${contentType}`,
    [
      `Requested content type "${contentType}"`,
      `Supported content types: ${supportedTypes.join(', ')}`,
    ],
    []
  );
}

export function usecaseNotFoundError(
  name: string,
  usecases: string[]
): SDKExecutionError {
  return new SDKExecutionError(
    `Usecase not found: "${name}"`,
    [`Available usecases: ${usecases.join(', ')}`],
    []
  );
}

export function invalidProfileProviderError(
  profileProviderSettings: string
): SDKExecutionError {
  return new SDKExecutionError(
    'Invalid profile provider entry format',
    [`Settings: ${profileProviderSettings}`],
    []
  );
}

export function localProviderAndRemoteMapError(
  providerName: string,
  profileId: string
): SDKExecutionError {
  return new SDKExecutionError(
    `Unable to use local provider ${providerName} and remote profile provider (map)`,
    [
      `Super.json settings: ${profileId}.providers.${providerName}`,
      `Super.json settings providers.${providerName}`,
    ],
    [
      'Use local provider and profile provider (map)',
      'Use remote provider and profile provider (map)',
      'Use remote provider and local profile provider (map)',
    ]
  );
}

export function referencedFileNotFoundError(
  fileName: string,
  extensions: string[]
): SDKExecutionError {
  return new SDKExecutionError(
    `File referenced in super.json not found: ${fileName}`,
    [
      'Tried to open files:',
      ...extensions.map(extension => `\t${fileName}${extension}`),
      'but none of them were found.',
    ],
    []
  );
}

export function providersDoNotMatchError(
  mapOrJsonProvider: string,
  configProvider: string,
  source: 'map' | 'provider.json'
): SDKExecutionError {
  return new SDKExecutionError(
    `Provider name in ${source} does not match provider name in configuration`,
    [
      `Map file specifies provider "${mapOrJsonProvider}".`,
      `Configuration specifies provider "${configProvider}".`,
    ],
    []
  );
}
//Bind errors
export function bindResponseError(input: unknown): SDKExecutionError {
  return new SDKBindError(
    `Bind call responded with invalid body: ${JSON.stringify(input)}`,
    [
      'OneSdk expects response containing object',
      'Received object should contain property "provider" of type "ProviderJson"',
      'Received object should contain property "map_ast" of type "undefined" or "MapDocumentNode"',
    ],
    []
  );
}

export function digestHeaderNotFound(
  headerName: string,
  foundHeaders: string[]
): SDKExecutionError {
  return new SDKExecutionError(
    `Digest auth failed, unable to extract digest values from response. Header "${headerName}" not found in response headers.`,
    [`Found headers: ${foundHeaders.join(', ')}.`],
    [
      'Check API documentation if it specifies challenge header',
      'You can set challenge header in provider.json',
    ]
  );
}

export function missingPartOfDigestHeader(
  headerName: string,
  header: string,
  part: string
): SDKExecutionError {
  return new SDKExecutionError(
    `Digest auth failed, unable to extract digest values from response. Header "${headerName}" does not contain "${part}"`,
    [
      `Header: "${headerName}" with content: "${header}" does not contain part specifing: "${part}"`,
    ],
    []
  );
}

export function invalidProviderResponseError(
  input: unknown
): SDKExecutionError {
  return new SDKBindError(
    `Bind call responded with invalid provider body: ${JSON.stringify(input)}`,
    ['Received provider should be of type "ProviderJson"'],
    []
  );
}

export function unexpectedDigestValue(
  valueName: string,
  value: string,
  possibleValues: string[]
): SDKExecutionError {
  return new SDKExecutionError(
    `Digest auth failed, parameter "${valueName}" has unexpected value: "${value}"`,
    [
      `Digest auth failed, parameter "${valueName}" has unexpected value: "${value}". Supported values: ${possibleValues.join(
        ', '
      )}`,
    ],
    []
  );
}

export function bindResponseError({
  statusCode,
  profileId,
  provider,
  title,
  detail,
  mapVariant,
  mapRevision,
}: {
  statusCode: number;
  profileId: string;
  provider?: string;
  title?: string;
  detail?: string;
  mapVariant?: string;
  mapRevision?: string;
}): SDKExecutionError {
  const longLines = [];

  if (detail) {
    longLines.push(detail);
  }

  if (mapVariant) {
    longLines.push(`Looking for map variant "${mapVariant}"`);
  }

  if (mapRevision) {
    longLines.push(`Looking for map revision "${mapRevision}"`);
  }

  return new SDKExecutionError(
    `Registry responded with status code ${statusCode}${
      title ? ` - ${title}.` : '.'
    }`,
    longLines,
    [
      provider
        ? `Check if profile "${profileId}" can be used with provider "${provider}"`
        : `Check if profile "${profileId}" can be used with selected provider.`,
      `If you are using remote profile you can check informations about profile at "${
        new URL(profileId, Config.instance().superfaceApiUrl).href
      }"`,
      `If you are trying to use remote profile check if profile "${profileId}" is published`,
      'If you are using local profile you can use local map and provider to bypass the binding',
    ]
  );
}

export function unknownBindResponseError({
  statusCode,
  profileId,
  body,
  provider,
  mapVariant,
  mapRevision,
}: {
  statusCode: number;
  profileId: string;
  body: unknown;
  provider?: string;
  mapVariant?: string;
  mapRevision?: string;
}): SDKExecutionError {
  const longLines = [
    provider
      ? `Error occured when binding profile "${profileId}" with provider "${provider}"`
      : `Error occured when binding profile "${profileId}" with selected provider`,
  ];

  if (mapVariant) {
    longLines.push(`Looking for map variant "${mapVariant}"`);
  }

  if (mapRevision) {
    longLines.push(`Looking for map revision "${mapRevision}"`);
  }

  return new SDKExecutionError(
    `Registry responded with status code ${statusCode} and unexpected body ${String(
      body
    )}`,
    longLines,
    [
      provider
        ? `Check if profile "${profileId}" can be used with provider "${provider}"`
        : `Check if profile "${profileId}" can be used with selected provider`,
      `If you are using remote profile you can check informations about profile at "${
        new URL(profileId, Config.instance().superfaceApiUrl).href
      }"`,
      `If you are trying to use remote profile check if profile "${profileId}" is published`,
      `If you are using local profile you can use local map and provider to bypass the binding`,
    ]
  );
}

export function unknownProviderInfoError({
  message,
  provider,
  body,
  statusCode,
}: {
  message: string;
  provider: string;
  body: unknown;
  statusCode: number;
}): SDKExecutionError {
  const longLines = [
    message,
    `Error occured when fetching info about provider "${provider}"`,
  ];

  return new SDKExecutionError(
    `Registry responded with status code ${statusCode} and unexpected body ${String(
      body
    )}`,
    longLines,
    [`Check if provider "${provider}" is published`]
  );
}<|MERGE_RESOLUTION|>--- conflicted
+++ resolved
@@ -1,11 +1,7 @@
 import { BackoffKind, SecurityValues } from '@superfaceai/ast';
 
-<<<<<<< HEAD
 import { Config } from '../config';
-=======
-import { SDKBindError } from '.';
->>>>>>> 00f58430
-import { SDKExecutionError } from './errors';
+import { SDKBindError, SDKExecutionError } from './errors';
 
 export function ensureErrorSubclass(error: unknown): Error {
   if (typeof error === 'string') {
@@ -366,18 +362,18 @@
     []
   );
 }
-//Bind errors
-export function bindResponseError(input: unknown): SDKExecutionError {
-  return new SDKBindError(
-    `Bind call responded with invalid body: ${JSON.stringify(input)}`,
-    [
-      'OneSdk expects response containing object',
-      'Received object should contain property "provider" of type "ProviderJson"',
-      'Received object should contain property "map_ast" of type "undefined" or "MapDocumentNode"',
-    ],
-    []
-  );
-}
+// //Bind errors
+// export function bindResponseError(input: unknown): SDKExecutionError {
+//   return new SDKBindError(
+//     `Bind call responded with invalid body: ${JSON.stringify(input)}`,
+//     [
+//       'OneSdk expects response containing object',
+//       'Received object should contain property "provider" of type "ProviderJson"',
+//       'Received object should contain property "map_ast" of type "undefined" or "MapDocumentNode"',
+//     ],
+//     []
+//   );
+// }
 
 export function digestHeaderNotFound(
   headerName: string,
@@ -407,16 +403,6 @@
   );
 }
 
-export function invalidProviderResponseError(
-  input: unknown
-): SDKExecutionError {
-  return new SDKBindError(
-    `Bind call responded with invalid provider body: ${JSON.stringify(input)}`,
-    ['Received provider should be of type "ProviderJson"'],
-    []
-  );
-}
-
 export function unexpectedDigestValue(
   valueName: string,
   value: string,
@@ -429,6 +415,16 @@
         ', '
       )}`,
     ],
+    []
+  );
+}
+//Bind errors
+export function invalidProviderResponseError(
+  input: unknown
+): SDKExecutionError {
+  return new SDKBindError(
+    `Bind call responded with invalid provider body: ${JSON.stringify(input)}`,
+    ['Received provider should be of type "ProviderJson"'],
     []
   );
 }
@@ -449,7 +445,7 @@
   detail?: string;
   mapVariant?: string;
   mapRevision?: string;
-}): SDKExecutionError {
+}): SDKBindError {
   const longLines = [];
 
   if (detail) {
@@ -464,7 +460,7 @@
     longLines.push(`Looking for map revision "${mapRevision}"`);
   }
 
-  return new SDKExecutionError(
+  return new SDKBindError(
     `Registry responded with status code ${statusCode}${
       title ? ` - ${title}.` : '.'
     }`,
@@ -496,7 +492,7 @@
   provider?: string;
   mapVariant?: string;
   mapRevision?: string;
-}): SDKExecutionError {
+}): SDKBindError {
   const longLines = [
     provider
       ? `Error occured when binding profile "${profileId}" with provider "${provider}"`
@@ -511,7 +507,7 @@
     longLines.push(`Looking for map revision "${mapRevision}"`);
   }
 
-  return new SDKExecutionError(
+  return new SDKBindError(
     `Registry responded with status code ${statusCode} and unexpected body ${String(
       body
     )}`,
@@ -524,7 +520,7 @@
         new URL(profileId, Config.instance().superfaceApiUrl).href
       }"`,
       `If you are trying to use remote profile check if profile "${profileId}" is published`,
-      `If you are using local profile you can use local map and provider to bypass the binding`,
+      'If you are using local profile you can use local map and provider to bypass the binding',
     ]
   );
 }
