--- conflicted
+++ resolved
@@ -47,13 +47,8 @@
     "typescript": "4.3.5"
   },
   "dependencies": {
-<<<<<<< HEAD
-    "@superfaceai/ast": "1.1.0-rc.0",
-    "@superfaceai/parser": "1.0.0",
-=======
     "@superfaceai/ast": "^1.1.0",
     "@superfaceai/parser": "^1.1.0",
->>>>>>> 909b7b1f
     "abort-controller": "^3.0.0",
     "cross-fetch": "^3.0.5",
     "debug": "^4.3.2",
