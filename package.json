{
  "name": "@superfaceai/one-sdk",
<<<<<<< HEAD
  "version": "1.1.0-rc.1",
=======
  "version": "1.1.0",
>>>>>>> 728dbb6d
  "description": "Level 5 autonomous, self-driving API client, https://superface.ai",
  "main": "dist/index.js",
  "source": "src/index.ts",
  "module": "dist/superface.modern.js",
  "unpkg": "dist/superface.umd.js",
  "browser": "dist/superface.umd.js",
  "types": "dist/index.d.ts",
  "repository": "https://github.com/superfaceai/one-sdk-js.git",
  "author": "Superface Team",
  "private": false,
  "files": [
    "dist/**/*"
  ],
  "scripts": {
    "build_bundle": "microbundle --tsconfig tsconfig.release.json",
    "build": "tsc -p tsconfig.release.json --outDir dist",
    "watch": "yarn build --watch",
    "clean": "rimraf dist/",
    "prebuild": "yarn clean",
    "test": "jest",
    "test:clean": "jest --clear-cache && jest",
    "lint": "eslint src/",
    "lint:fix": "yarn lint --fix",
    "format": "prettier -c ./src",
    "format:fix": "prettier --write ./src",
    "prepush": "yarn build && yarn test:clean && yarn lint && yarn format"
  },
  "devDependencies": {
    "@types/debug": "^4.1.7",
    "@types/jest": "^27.0.1",
    "@typescript-eslint/eslint-plugin": "^4.29.3",
    "@typescript-eslint/parser": "^4.29.3",
    "eslint": "^7.32.0",
    "eslint-config-prettier": "8.3.0",
    "eslint-import-resolver-typescript": "^2.4.0",
    "eslint-plugin-import": "^2.24.2",
    "eslint-plugin-jest": "^24.4.0",
    "eslint-plugin-simple-import-sort": "^7.0.0",
    "jest": "^27.1.0",
    "mockttp": "^2.2.3",
    "prettier": "2.3.2",
    "rimraf": "^3.0.2",
    "ts-jest": "^27.0.5",
    "typescript": "4.3.5"
  },
  "dependencies": {
    "@superfaceai/ast": "1.0.0",
    "@superfaceai/parser": "1.0.0",
    "abort-controller": "^3.0.0",
    "cross-fetch": "^3.0.5",
    "debug": "^4.3.2",
    "isomorphic-form-data": "^2.0.0",
    "vm2": "^3.9.2"
  }
}<|MERGE_RESOLUTION|>--- conflicted
+++ resolved
@@ -1,10 +1,6 @@
 {
   "name": "@superfaceai/one-sdk",
-<<<<<<< HEAD
-  "version": "1.1.0-rc.1",
-=======
   "version": "1.1.0",
->>>>>>> 728dbb6d
   "description": "Level 5 autonomous, self-driving API client, https://superface.ai",
   "main": "dist/index.js",
   "source": "src/index.ts",
