--- conflicted
+++ resolved
@@ -14,12 +14,9 @@
 - Pass `security` and `parameters` values in `getProvider`
 
 ### Changed
-<<<<<<< HEAD
 - **BREAKING CHANGE**: .supr files are no longer allowed
 - **BREAKING CHANGE**: removed SuperJson class
-=======
 - Default cache location is `node_modules/.cache/superface`
->>>>>>> 5c808802
 
 ## [1.5.2] - 2022-06-15
 ### Fixed
