# Changelog

All notable changes to this project will be documented in this file.

The format is based on [Keep a Changelog](https://keepachangelog.com/en/1.0.0/),
and this project adheres to [Semantic Versioning](https://semver.org/spec/v2.0.0.html).

## [Unreleased]
<<<<<<< HEAD
### Changed
- Removed unnecessary result propagation in interpreter - using stackTop.result instead
- Terminal outcome statements should now correctly exit from iteration
- MappedHTTPErrors and MappedErrors are handled a little better

### Fixed
- operation call no longer overwrites already mapped result
- caller scope no longer leaks into operation callees
- `result` variable no longer has special meaning
- `outcome.data` is no longer overwritten by `result`
- `fail` correctly sets `outcome.error` in caller
=======
### Added
- MapInterpreter now supports integration parameters
>>>>>>> 1dc95bce

## [0.0.40] - 2021-10-18
### Changed
- Updated AST with examples

## [0.0.39] - 2021-10-18

## [0.0.38] - 2021-10-16
### Fixed
- Log warning when user does not handle rejections properly
- Locked AST version with matching schemas from parser

## [0.0.37] - 2021-10-14
### Changed
- Removed unnecessary result propagation in interpreter - using stackTop.result instead
- Terminal outcome statements should now correctly exit from iteration
- **BREAKING CHANGE**: provider.json schemas moved to ast

### Fixed
- **BREAKING CHANGE**: absolute URLs are no longer allowed in maps
- **BREAKING CHANGE**: interpolation no longer works in base URLs

### Added
- Make `configuration` of `BoundProfileProvider` public

## [0.0.36] - 2021-09-29

### Fixed
- Use super.json `priority` correctly
- provider names are validated across super.json, provider.json and map file header
- when fetch throws an unknown error, it gets passed down the failover machinery

### Added
- Export `PerformError` class
- Export `ErrorBase`, `SDKExecutionError` and `UnexpectedError` classes

## [0.0.33] - 2021-08-31

## [0.0.31] - 2021-08-25
### Added
- Superjson mutate set methods for profile, profileProvider and provider

## [0.0.30] - 2021-08-24
### Added
- Failover event adapter failover restore in `pre-bind-and-perform` hook
- Maps and profiles are parsed on-the-fly
- Superjson mutate swap variant methods for provider and profile provider

### Changed
- Failover event adapter tests are now parametrized over untyped and typed client, removing repeated code
- Failover event adapter structure, abstracted repeated code
- `pre-` event `abort` resolution does not prevent `post-` event from being emitted
- Streamlined how `reason` is propagated and handled in failure policies, implemented `FailurePolicyReason`
- ProfileProvider can now fetch provider json when a map is local
- Config now has friendlier API
- every `throw` now uses an instance of an Error subclass

## [0.0.29] - 2021-07-20
### Added
- `MetricReporter` class that hooks on various events and reports metrics to Superface backend services

### Changed
- `ErrorBase` now contains `toString()` method and getter for `Symbol.toStringTag`
- `CrossFetchError` is now union of `NetworkFetchError` and `RequestFetchError` classes
- `SuperfaceClient::getProvider` throws if the provider is not found
- `SuperfaceClient::getProviderForProfile` no longer takes an optional non-documented preference argument
- `FailurePolicyRouter::constructor` now takes a function which is called to instantiate policy for specified provider

### Added
- Internal Event system
- Interface and implementation of backoffs
- Interface for failure policies
- Implementation of common failure policies

## [0.0.28] - 2021-06-15
### Added
- Superjson config hash for analytics

## [0.0.27] - 2021-05-17
### Changed
- Errors returned (mostly) security value resolution and from http client are now friendlier

### Fixed
- NonNullable types in ProfileParameterValidator

## [0.0.26] - 2021-05-07
### Added
- ENV variable to change superface path

## [0.0.25] - 2021-05-04
### Added
- Provider name check

## [0.0.23] - 2021-04-28
### Added
- ENV variable to change API URL

## [0.0.22] - 2021-04-26
### Added
- user agent header to HTTP requests

### Changed
- changed API URLs to public

## [0.0.21] - 2021-04-26
### Added
- Export TypedProfile class

## [0.0.19] - 2021-04-23
### Added
- Logging to ProfileParameterValidator
- Status code to mapped errors

### Changed
- Preserve trailing slash in URLs

## [0.0.18] - 2021-04-23
### Changed
- Throw error when usecase not found

## [0.0.17] - 2021-04-22
### Changed
- Improved Result documentation

## [0.0.16] - 2021-04-22
### Changed
- Renamed repository to `one-sdk-js`

## [0.0.15] - 2021-04-21
### Added
- Typed SDK interface

### Changed
- Default result type from `unknown` to `any` in perform method

## [0.0.14] - 2021-03-25
### Added
- Security configuration merged from schemes in provider.json and values in super.json

### Changed
- Env variable resolution is not part of SuperJson normalization

## [0.0.13] - 2021-03-17
### Fixed
- Only combine URL and base URL after interpolation

## [0.0.12] - 2021-03-17
### Fixed
- Narrow interpolation parameter regex
- Pass headers and status code to HTTP response handler

## [0.0.11] - 2021-03-15
### Added
- New untyped SuperfaceClient, Profile, Provider, Usecase API

### Changed
- Refactored Result library

### Fixed
- Correctly resolve nested variables in path params
- Normalize url when building it in for http requests

## [0.0.10] - 2021-03-11
### Added
- provider.json zod schemes

## [0.0.9] - 2021-02-25
### Added
- super.json support
- Environment variable resolution from super.json
- Normalized super.json representation

### Changed
- `Provider` class interface simplified
- File uris to use `file://` protocol prefix
- Simplified the parameters to MapInterpreter

## [0.0.8] - 2021-02-11
### Added
- Iteration support in Maps

### Fixed
- Incorrect scoping

## [0.0.7] - 2021-01-21
### Fixed
- Inline call and call statement not correctly handling call stack arguments
- Array handling in mergeVariables function

## [0.0.6] - 2021-01-11
### Changed
- Updated AST version

## [0.0.5] - 2020-12-22
### Changed
- Enhanced logging of HTTP Errors

## [0.0.4] - 2020-12-15
### Added
- Better DX and error experience
- Debug logging to map interpreter
- Sandbox tests

### Changed
- Repository and package name
- `Provider` and `BoundProvider` interface

## [0.0.3] - 2020-11-25
### Added
- Providers
- Profile and map fetching functions
- Service finder
- Apikey http security scheme

### Changed
- Readme using convention
- Name of the package scope to `@superfaceai`
- Sandbox tests and return values

### Removed
- Unused interfaces

### Fixed
- Github workflow actions failing due to github security update

## 0.0.1 - 2020-08-31
### Added
- Map interpreter
- `vm2` based js sandbox
- Profile parameter validator
- CI/CD workflows

[Unreleased]: https://github.com/superfaceai/one-sdk-js/compare/v0.0.40...HEAD
[0.0.40]: https://github.com/superfaceai/one-sdk-js/compare/v0.0.39...v0.0.40
[0.0.39]: https://github.com/superfaceai/one-sdk-js/compare/v0.0.38...v0.0.39
[0.0.38]: https://github.com/superfaceai/one-sdk-js/compare/v0.0.37...v0.0.38
[0.0.37]: https://github.com/superfaceai/one-sdk-js/compare/v0.0.37-beta.0...v0.0.37
[0.0.37-beta.0]: https://github.com/superfaceai/one-sdk-js/compare/v0.0.36...v0.0.37-beta.0
[0.0.36]: https://github.com/superfaceai/one-sdk-js/compare/v0.0.36-beta.0...v0.0.36
[0.0.36-beta.0]: https://github.com/superfaceai/one-sdk-js/compare/v0.0.35-beta.0...v0.0.36-beta.0
[0.0.35-beta.0]: https://github.com/superfaceai/one-sdk-js/compare/v0.0.34-beta.1...v0.0.35-beta.0
[0.0.34-beta.1]: https://github.com/superfaceai/one-sdk-js/compare/v0.0.34-beta.0...v0.0.34-beta.1
[0.0.34-beta.0]: https://github.com/superfaceai/one-sdk-js/compare/v0.0.33...v0.0.34-beta.0
[0.0.33]: https://github.com/superfaceai/one-sdk-js/compare/v0.0.33-beta.0...v0.0.33
[0.0.33-beta.0]: https://github.com/superfaceai/one-sdk-js/compare/v0.0.32-beta.0...v0.0.33-beta.0
[0.0.32-beta.0]: https://github.com/superfaceai/one-sdk-js/compare/v0.0.31...v0.0.32-beta.0
[0.0.31]: https://github.com/superfaceai/one-sdk-js/compare/v0.0.30...v0.0.31
[0.0.30]: https://github.com/superfaceai/one-sdk-js/compare/v0.0.29...v0.0.30
[0.0.29]: https://github.com/superfaceai/one-sdk-js/compare/v0.0.29-beta.7...v0.0.29
[0.0.29-beta.7]: https://github.com/superfaceai/one-sdk-js/compare/v0.0.29-beta.6...v0.0.29-beta.7
[0.0.29-beta.6]: https://github.com/superfaceai/one-sdk-js/compare/v0.0.29-beta.5...v0.0.29-beta.6
[0.0.29-beta.5]: https://github.com/superfaceai/one-sdk-js/compare/v0.0.29-beta.4...v0.0.29-beta.5
[0.0.29-beta.4]: https://github.com/superfaceai/one-sdk-js/compare/v0.0.29-beta.3...v0.0.29-beta.4
[0.0.29-beta.3]: https://github.com/superfaceai/one-sdk-js/compare/v0.0.29-beta.2...v0.0.29-beta.3
[0.0.29-beta.2]: https://github.com/superfaceai/one-sdk-js/compare/v0.0.29-beta.1...v0.0.29-beta.2
[0.0.29-beta.1]: https://github.com/superfaceai/one-sdk-js/compare/v0.0.29-beta.0...v0.0.29-beta.1
[0.0.29-beta.0]: https://github.com/superfaceai/one-sdk-js/compare/v0.0.28...v0.0.29-beta.0
[0.0.28]: https://github.com/superfaceai/one-sdk-js/compare/v0.0.27...v0.0.28
[0.0.27]: https://github.com/superfaceai/one-sdk-js/compare/v0.0.26...v0.0.27
[0.0.26]: https://github.com/superfaceai/one-sdk-js/compare/v0.0.25...v0.0.26
[0.0.25]: https://github.com/superfaceai/one-sdk-js/compare/v0.0.23...v0.0.25
[0.0.23]: https://github.com/superfaceai/one-sdk-js/compare/v0.0.22...v0.0.23
[0.0.22]: https://github.com/superfaceai/one-sdk-js/compare/v0.0.21...v0.0.22
[0.0.21]: https://github.com/superfaceai/one-sdk-js/compare/v0.0.19...v0.0.21
[0.0.19]: https://github.com/superfaceai/one-sdk-js/compare/v0.0.18...v0.0.19
[0.0.18]: https://github.com/superfaceai/one-sdk-js/compare/v0.0.17...v0.0.18
[0.0.17]: https://github.com/superfaceai/one-sdk-js/compare/v0.0.16...v0.0.17
[0.0.16]: https://github.com/superfaceai/one-sdk-js/compare/v0.0.15...v0.0.16
[0.0.15]: https://github.com/superfaceai/one-sdk-js/compare/v0.0.14...v0.0.15
[0.0.14]: https://github.com/superfaceai/one-sdk-js/compare/v0.0.13...v0.0.14
[0.0.13]: https://github.com/superfaceai/one-sdk-js/compare/v0.0.12...v0.0.13
[0.0.12]: https://github.com/superfaceai/one-sdk-js/compare/v0.0.11...v0.0.12
[0.0.11]: https://github.com/superfaceai/one-sdk-js/compare/v0.0.10...v0.0.11
[0.0.10]: https://github.com/superfaceai/one-sdk-js/compare/v0.0.9...v0.0.10
[0.0.9]: https://github.com/superfaceai/one-sdk-js/compare/v0.0.8...v0.0.9
[0.0.8]: https://github.com/superfaceai/one-sdk-js/compare/v0.0.7...v0.0.8
[0.0.7]: https://github.com/superfaceai/one-sdk-js/compare/v0.0.6...v0.0.7
[0.0.6]: https://github.com/superfaceai/one-sdk-js/compare/v0.0.5...v0.0.6
[0.0.5]: https://github.com/superfaceai/one-sdk-js/compare/v0.0.4...v0.0.5
[0.0.4]: https://github.com/superfaceai/one-sdk-js/compare/v0.0.3...v0.0.4
[0.0.3]: https://github.com/superfaceai/one-sdk-js/compare/v0.0.1...v0.0.3<|MERGE_RESOLUTION|>--- conflicted
+++ resolved
@@ -6,7 +6,6 @@
 and this project adheres to [Semantic Versioning](https://semver.org/spec/v2.0.0.html).
 
 ## [Unreleased]
-<<<<<<< HEAD
 ### Changed
 - Removed unnecessary result propagation in interpreter - using stackTop.result instead
 - Terminal outcome statements should now correctly exit from iteration
@@ -18,10 +17,9 @@
 - `result` variable no longer has special meaning
 - `outcome.data` is no longer overwritten by `result`
 - `fail` correctly sets `outcome.error` in caller
-=======
+
 ### Added
 - MapInterpreter now supports integration parameters
->>>>>>> 1dc95bce
 
 ## [0.0.40] - 2021-10-18
 ### Changed
