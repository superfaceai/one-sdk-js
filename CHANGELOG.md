# Changelog

All notable changes to this project will be documented in this file.

The format is based on [Keep a Changelog](https://keepachangelog.com/en/1.0.0/),
and this project adheres to [Semantic Versioning](https://semver.org/spec/v2.0.0.html).

## [Unreleased]
### Fixed
- Do not recache ProviderConfiguration on security values change
<<<<<<< HEAD
- Do not call `Config.instance()` in the global scope to defer reading of env variables
=======
- Refactor security values passing in `perform`
>>>>>>> 4f50d2fe

## [1.5.0] - 2022-06-09
### Added
- SuperfaceClient supports passing SuperJson as constructor parameter
- Pass security values in `perform`

## [1.4.1] - 2022-05-17
### Fixed
- Send multipart boundary in content-type header for `multipart/form-data`

## [1.4.0] - 2022-05-17
### Added
- Sandbox stdlib - `std.unstable.time.{isoDateToUnixTimestamp, unixTimestampToIsoDate}, std.unstable.debug.log`
- `provider.json` caching
- Superjson simple retry policy configuration is now supported
- Superjson circuit breaker configuration accepts `openTime` (default 30s, previously hardcoded)

### Changed
- Default backoff start value changed from 50ms to 500ms

### Fixed
- Fixed iterated variable in `foreach` being merged instead of overwritten, breaking iteration of objects
- Fixed Buffer (`Buffer.isBuffer(x) == true`) being considered a composite structure and being merged as an object
- Fixed authentication clearing query parameters
- Fixed url path parameter replacement not working with whitespace around replacement keys
- Fixup of arrays coming from vm2 sandbox

## [1.3.0] - 2022-02-15
### Added
- Added support for service selection in http calls
- Added support for digest authentication in http calls

## [1.2.2] - 2022-02-11
### Added
- Make sandbox timeout configurable through environment variable `SUPERFACE_SANDBOX_TIMEOUT`

## [1.2.1] - 2022-01-19
This is a recovery release after introduction of compatibility-breaking changes in version 1.2.0.

### Changed
- No changes since 1.1.0

## [1.1.0] - 2021-12-22
### Added
- Pass integration parameters in `perform`

### Fixed
- Display query parameters in URL with `DEBUG=superface:http:sensitive`

## [1.0.1] - 2021-11-24
### Added
- Use [JSON Pointer](https://datatracker.ietf.org/doc/html/rfc6901) (arrays not supported) to specify api token location in body

### Fixed
- ProfileParameterValidator now resolves named models before field references
- Buffer serialization in request body
- `undefined` values are removed when stringifying records

## [1.0.0] - 2021-11-04
### Added
- Module for mocking of Superface components
- MapInterpreter now supports integration parameters

### Changed
- Removed unnecessary result propagation in interpreter - using stackTop.result instead
- Terminal outcome statements should now correctly exit from iteration
- MappedHTTPErrors and MappedErrors are handled a little better
- Parser uses AST metadata to check if source was changed
- Profile provider resolves integration parameters and fallback to default during `bind`

### Removed
- replaced zod with ast validations
- deprecated cacheBoundProfileProvider function on SuperfaceClient

### Fixed
- operation call no longer overwrites already mapped result
- caller scope no longer leaks into operation callees
- `result` variable no longer has special meaning
- `outcome.data` is no longer overwritten by `result`
- `fail` correctly sets `outcome.error` in caller
- errors are passed correctly through multiple levels of operation calls
- inline calls throw error when they fail
- Integration parameters are passed from super.json to BoundProfileProvider

## [0.0.40] - 2021-10-18
### Changed
- Updated AST with examples

## [0.0.39] - 2021-10-18

## [0.0.38] - 2021-10-16
### Fixed
- Log warning when user does not handle rejections properly
- Locked AST version with matching schemas from parser

## [0.0.37] - 2021-10-14
### Added
- Make `configuration` of `BoundProfileProvider` public

### Changed
- Removed unnecessary result propagation in interpreter - using stackTop.result instead
- Terminal outcome statements should now correctly exit from iteration
- **BREAKING CHANGE**: provider.json schemas moved to ast

### Fixed
- **BREAKING CHANGE**: absolute URLs are no longer allowed in maps
- **BREAKING CHANGE**: interpolation no longer works in base URLs

## [0.0.36] - 2021-09-29
### Added
- Export `PerformError` class
- Export `ErrorBase`, `SDKExecutionError` and `UnexpectedError` classes

### Fixed
- Use super.json `priority` correctly
- provider names are validated across super.json, provider.json and map file header
- when fetch throws an unknown error, it gets passed down the failover machinery

## [0.0.33] - 2021-08-31

## [0.0.31] - 2021-08-25
### Added
- Superjson mutate set methods for profile, profileProvider and provider

## [0.0.30] - 2021-08-24
### Added
- Failover event adapter failover restore in `pre-bind-and-perform` hook
- Maps and profiles are parsed on-the-fly
- Superjson mutate swap variant methods for provider and profile provider

### Changed
- Failover event adapter tests are now parametrized over untyped and typed client, removing repeated code
- Failover event adapter structure, abstracted repeated code
- `pre-` event `abort` resolution does not prevent `post-` event from being emitted
- Streamlined how `reason` is propagated and handled in failure policies, implemented `FailurePolicyReason`
- ProfileProvider can now fetch provider json when a map is local
- Config now has friendlier API
- every `throw` now uses an instance of an Error subclass

## [0.0.29] - 2021-07-20
### Added
- `MetricReporter` class that hooks on various events and reports metrics to Superface backend services
- Internal Event system
- Interface and implementation of backoffs
- Interface for failure policies
- Implementation of common failure policies

### Changed
- `ErrorBase` now contains `toString()` method and getter for `Symbol.toStringTag`
- `CrossFetchError` is now union of `NetworkFetchError` and `RequestFetchError` classes
- `SuperfaceClient::getProvider` throws if the provider is not found
- `SuperfaceClient::getProviderForProfile` no longer takes an optional non-documented preference argument
- `FailurePolicyRouter::constructor` now takes a function which is called to instantiate policy for specified provider

## [0.0.28] - 2021-06-15
### Added
- Superjson config hash for analytics

## [0.0.27] - 2021-05-17
### Changed
- Errors returned (mostly) security value resolution and from http client are now friendlier

### Fixed
- NonNullable types in ProfileParameterValidator

## [0.0.26] - 2021-05-07
### Added
- ENV variable to change superface path

## [0.0.25] - 2021-05-04
### Added
- Provider name check

## [0.0.23] - 2021-04-28
### Added
- ENV variable to change API URL

## [0.0.22] - 2021-04-26
### Added
- user agent header to HTTP requests

### Changed
- changed API URLs to public

## [0.0.21] - 2021-04-26
### Added
- Export TypedProfile class

## [0.0.19] - 2021-04-23
### Added
- Logging to ProfileParameterValidator
- Status code to mapped errors

### Changed
- Preserve trailing slash in URLs

## [0.0.18] - 2021-04-23
### Changed
- Throw error when usecase not found

## [0.0.17] - 2021-04-22
### Changed
- Improved Result documentation

## [0.0.16] - 2021-04-22
### Changed
- Renamed repository to `one-sdk-js`

## [0.0.15] - 2021-04-21
### Added
- Typed SDK interface

### Changed
- Default result type from `unknown` to `any` in perform method

## [0.0.14] - 2021-03-25
### Added
- Security configuration merged from schemes in provider.json and values in super.json

### Changed
- Env variable resolution is not part of SuperJson normalization

## [0.0.13] - 2021-03-17
### Fixed
- Only combine URL and base URL after interpolation

## [0.0.12] - 2021-03-17
### Fixed
- Narrow interpolation parameter regex
- Pass headers and status code to HTTP response handler

## [0.0.11] - 2021-03-15
### Added
- New untyped SuperfaceClient, Profile, Provider, Usecase API

### Changed
- Refactored Result library

### Fixed
- Correctly resolve nested variables in path params
- Normalize url when building it in for http requests

## [0.0.10] - 2021-03-11
### Added
- provider.json zod schemes

## [0.0.9] - 2021-02-25
### Added
- super.json support
- Environment variable resolution from super.json
- Normalized super.json representation

### Changed
- `Provider` class interface simplified
- File uris to use `file://` protocol prefix
- Simplified the parameters to MapInterpreter

## [0.0.8] - 2021-02-11
### Added
- Iteration support in Maps

### Fixed
- Incorrect scoping

## [0.0.7] - 2021-01-21
### Fixed
- Inline call and call statement not correctly handling call stack arguments
- Array handling in mergeVariables function

## [0.0.6] - 2021-01-11
### Changed
- Updated AST version

## [0.0.5] - 2020-12-22
### Changed
- Enhanced logging of HTTP Errors

## [0.0.4] - 2020-12-15
### Added
- Better DX and error experience
- Debug logging to map interpreter
- Sandbox tests

### Changed
- Repository and package name
- `Provider` and `BoundProvider` interface

## [0.0.3] - 2020-11-25
### Added
- Providers
- Profile and map fetching functions
- Service finder
- Apikey http security scheme

### Changed
- Readme using convention
- Name of the package scope to `@superfaceai`
- Sandbox tests and return values

### Removed
- Unused interfaces

### Fixed
- Github workflow actions failing due to github security update

## 0.0.1 - 2020-08-31
### Added
- Map interpreter
- `vm2` based js sandbox
- Profile parameter validator
- CI/CD workflows

[Unreleased]: https://github.com/superfaceai/one-sdk-js/compare/v1.5.0...HEAD
[1.5.0]: https://github.com/superfaceai/one-sdk-js/compare/v1.4.1...v1.5.0
[1.4.1]: https://github.com/superfaceai/one-sdk-js/compare/v1.4.0...v1.4.1
[1.4.0]: https://github.com/superfaceai/one-sdk-js/compare/v1.3.0...v1.4.0
[1.3.0]: https://github.com/superfaceai/one-sdk-js/compare/v1.2.2...v1.3.0
[1.2.2]: https://github.com/superfaceai/one-sdk-js/compare/v1.2.1...v1.2.2
[1.2.1]: https://github.com/superfaceai/one-sdk-js/compare/v1.1.0...v1.2.1
[1.1.0]: https://github.com/superfaceai/one-sdk-js/compare/v1.0.1...v1.1.0
[1.0.1]: https://github.com/superfaceai/one-sdk-js/compare/v1.0.0...v1.0.1
[1.0.0]: https://github.com/superfaceai/one-sdk-js/compare/v0.0.40...v1.0.0
[0.0.40]: https://github.com/superfaceai/one-sdk-js/compare/v0.0.39...v0.0.40
[0.0.39]: https://github.com/superfaceai/one-sdk-js/compare/v0.0.38...v0.0.39
[0.0.38]: https://github.com/superfaceai/one-sdk-js/compare/v0.0.37...v0.0.38
[0.0.37]: https://github.com/superfaceai/one-sdk-js/compare/v0.0.36...v0.0.37
[0.0.36]: https://github.com/superfaceai/one-sdk-js/compare/v0.0.33...v0.0.36
[0.0.33]: https://github.com/superfaceai/one-sdk-js/compare/v0.0.31...v0.0.33
[0.0.31]: https://github.com/superfaceai/one-sdk-js/compare/v0.0.30...v0.0.31
[0.0.30]: https://github.com/superfaceai/one-sdk-js/compare/v0.0.29...v0.0.30
[0.0.29]: https://github.com/superfaceai/one-sdk-js/compare/v0.0.28...v0.0.29
[0.0.28]: https://github.com/superfaceai/one-sdk-js/compare/v0.0.27...v0.0.28
[0.0.27]: https://github.com/superfaceai/one-sdk-js/compare/v0.0.26...v0.0.27
[0.0.26]: https://github.com/superfaceai/one-sdk-js/compare/v0.0.25...v0.0.26
[0.0.25]: https://github.com/superfaceai/one-sdk-js/compare/v0.0.23...v0.0.25
[0.0.23]: https://github.com/superfaceai/one-sdk-js/compare/v0.0.22...v0.0.23
[0.0.22]: https://github.com/superfaceai/one-sdk-js/compare/v0.0.21...v0.0.22
[0.0.21]: https://github.com/superfaceai/one-sdk-js/compare/v0.0.19...v0.0.21
[0.0.19]: https://github.com/superfaceai/one-sdk-js/compare/v0.0.18...v0.0.19
[0.0.18]: https://github.com/superfaceai/one-sdk-js/compare/v0.0.17...v0.0.18
[0.0.17]: https://github.com/superfaceai/one-sdk-js/compare/v0.0.16...v0.0.17
[0.0.16]: https://github.com/superfaceai/one-sdk-js/compare/v0.0.15...v0.0.16
[0.0.15]: https://github.com/superfaceai/one-sdk-js/compare/v0.0.14...v0.0.15
[0.0.14]: https://github.com/superfaceai/one-sdk-js/compare/v0.0.13...v0.0.14
[0.0.13]: https://github.com/superfaceai/one-sdk-js/compare/v0.0.12...v0.0.13
[0.0.12]: https://github.com/superfaceai/one-sdk-js/compare/v0.0.11...v0.0.12
[0.0.11]: https://github.com/superfaceai/one-sdk-js/compare/v0.0.10...v0.0.11
[0.0.10]: https://github.com/superfaceai/one-sdk-js/compare/v0.0.9...v0.0.10
[0.0.9]: https://github.com/superfaceai/one-sdk-js/compare/v0.0.8...v0.0.9
[0.0.8]: https://github.com/superfaceai/one-sdk-js/compare/v0.0.7...v0.0.8
[0.0.7]: https://github.com/superfaceai/one-sdk-js/compare/v0.0.6...v0.0.7
[0.0.6]: https://github.com/superfaceai/one-sdk-js/compare/v0.0.5...v0.0.6
[0.0.5]: https://github.com/superfaceai/one-sdk-js/compare/v0.0.4...v0.0.5
[0.0.4]: https://github.com/superfaceai/one-sdk-js/compare/v0.0.3...v0.0.4
[0.0.3]: https://github.com/superfaceai/one-sdk-js/compare/v0.0.1...v0.0.3<|MERGE_RESOLUTION|>--- conflicted
+++ resolved
@@ -8,11 +8,8 @@
 ## [Unreleased]
 ### Fixed
 - Do not recache ProviderConfiguration on security values change
-<<<<<<< HEAD
 - Do not call `Config.instance()` in the global scope to defer reading of env variables
-=======
 - Refactor security values passing in `perform`
->>>>>>> 4f50d2fe
 
 ## [1.5.0] - 2022-06-09
 ### Added
