## [Unreleased]

### Fixed
* NonNullable types in ProfileParameterValidator

## [0.0.26] - 2021-05-07

### Added
* ENV variable to change superface path

## [0.0.25] - 2021-05-04

### Added
* Provider name check

<<<<<<< HEAD
### Changed
* Errors returned (mostly) security value resolution and from http client are now friendlier
=======
## [0.0.23] - 2021-04-28

### Added
* ENV variable to change API URL
>>>>>>> 7db12200

## [0.0.22] - 2021-04-26

### Added
* user agent header to HTTP requests

### Changed
* changed API URLs to public

## [0.0.21] - 2021-04-26

### Added
* Export TypedProfile class

## [0.0.19] - 2021-04-23

### Added
* Logging to ProfileParameterValidator
* Status code to mapped errors

### Changed
* Preserve trailing slash in URLs

## [0.0.18] - 2021-04-23

### Changed
* Throw error when usecase not found

## [0.0.17] - 2021-04-22

### Changed
* Improved Result documentation

## [0.0.16] - 2021-04-22

### Changed
* Renamed repository to `one-sdk-js`

## [0.0.15] - 2021-04-21

### Added
* Typed SDK interface

### Changed
* Default result type from `unknown` to `any` in perform method

## [0.0.14] - 2021-03-25

### Added
* Security configuration merged from schemes in provider.json and values in super.json

### Changed
* Env variable resolution is not part of SuperJson normalization

## [0.0.13] - 2021-03-17

### Fixed
* Only combine URL and base URL after interpolation

## [0.0.12] - 2021-03-17

### Fixed
* Narrow interpolation parameter regex
* Pass headers and status code to HTTP response handler

## [0.0.11] - 2021-03-15

### Added
* New untyped SuperfaceClient, Profile, Provider, Usecase API

### Changed
* Refactored Result library

### Fixed
* Correctly resolve nested variables in path params
* Normalize url when building it in for http requests

## [0.0.10] - 2021-03-11

### Added
* provider.json zod schemes

## [0.0.9] - 2021-02-25

### Added
* super.json support
* Environment variable resolution from super.json
* Normalized super.json representation

### Changed
* `Provider` class interface simplified
* File uris to use `file://` protocol prefix
* Simplified the parameters to MapInterpreter

## [0.0.8] - 2021-02-11

### Added
* Iteration support in Maps

### Fixed
* Incorrect scoping

## [0.0.7] - 2021-01-21

### Fixed
* Inline call and call statement not correctly handling call stack arguments
* Array handling in mergeVariables function

## [0.0.6] - 2021-01-11

### Changed
* Updated AST version

## [0.0.5] - 2020-12-22

### Changed
* Enhanced logging of HTTP Errors

## [0.0.4] - 2020-12-15

### Added
* Better DX and error experience
* Debug logging to map interpreter
* Sandbox tests

### Changed
* Repository and package name
* `Provider` and `BoundProvider` interface

## [0.0.3] - 2020-11-25

### Added
* Providers
* Profile and map fetching functions
* Service finder
* Apikey http security scheme

### Changed
* Readme using convention
* Name of the package scope to `@superfaceai`
* Sandbox tests and return values

### Removed
* Unused interfaces

### Fixed
* Github workflow actions failing due to github security update

## [0.0.1] - 2020-08-31

### Added
* Map interpreter
* `vm2` based js sandbox
* Profile parameter validator
* CI/CD workflows


[Unreleased]: https://github.com/superfaceai/one-sdk-js/compare/v0.0.26...HEAD
[0.0.26]: https://github.com/superfaceai/one-sdk-js/compare/v0.0.25...v0.0.26
[0.0.25]: https://github.com/superfaceai/one-sdk-js/compare/v0.0.23...v0.0.25
[0.0.23]: https://github.com/superfaceai/one-sdk-js/compare/v0.0.22...v0.0.23
[0.0.22]: https://github.com/superfaceai/one-sdk-js/compare/v0.0.21...v0.0.22
[0.0.21]: https://github.com/superfaceai/one-sdk-js/compare/v0.0.20...v0.0.21
[0.0.20]: https://github.com/superfaceai/one-sdk-js/compare/v0.0.19...v0.0.20
[0.0.19]: https://github.com/superfaceai/one-sdk-js/compare/v0.0.18...v0.0.19
[0.0.18]: https://github.com/superfaceai/one-sdk-js/compare/v0.0.17...v0.0.18
[0.0.17]: https://github.com/superfaceai/one-sdk-js/compare/v0.0.16...v0.0.17
[0.0.16]: https://github.com/superfaceai/one-sdk-js/compare/v0.0.15...v0.0.16
[0.0.15]: https://github.com/superfaceai/one-sdk-js/compare/v0.0.14...v0.0.15
[0.0.14]: https://github.com/superfaceai/one-sdk-js/compare/v0.0.13...v0.0.14
[0.0.13]: https://github.com/superfaceai/one-sdk-js/compare/v0.0.12...v0.0.13
[0.0.12]: https://github.com/superfaceai/one-sdk-js/compare/v0.0.11...v0.0.12
[0.0.11]: https://github.com/superfaceai/one-sdk-js/compare/v0.0.10...v0.0.11
[0.0.10]: https://github.com/superfaceai/one-sdk-js/compare/v0.0.9...v0.0.10
[0.0.9]: https://github.com/superfaceai/one-sdk-js/compare/v0.0.8...v0.0.9
[0.0.8]: https://github.com/superfaceai/one-sdk-js/compare/v0.0.7...v0.0.8
[0.0.7]: https://github.com/superfaceai/one-sdk-js/compare/v0.0.6...v0.0.7
[0.0.6]: https://github.com/superfaceai/one-sdk-js/compare/v0.0.5...v0.0.6
[0.0.5]: https://github.com/superfaceai/one-sdk-js/compare/v0.0.6...v0.0.5
[0.0.4]: https://github.com/superfaceai/one-sdk-js/compare/v0.0.3...v0.0.4
[0.0.3]: https://github.com/superfaceai/one-sdk-js/compare/v0.0.1...v0.0.3
[0.0.1]: https://github.com/superfaceai/one-sdk-js/releases/tag/v0.0.1<|MERGE_RESOLUTION|>--- conflicted
+++ resolved
@@ -1,5 +1,8 @@
 ## [Unreleased]
 
+### Changed
+* Errors returned (mostly) security value resolution and from http client are now friendlier
+
 ### Fixed
 * NonNullable types in ProfileParameterValidator
 
@@ -13,15 +16,10 @@
 ### Added
 * Provider name check
 
-<<<<<<< HEAD
-### Changed
-* Errors returned (mostly) security value resolution and from http client are now friendlier
-=======
 ## [0.0.23] - 2021-04-28
 
 ### Added
 * ENV variable to change API URL
->>>>>>> 7db12200
 
 ## [0.0.22] - 2021-04-26
 
