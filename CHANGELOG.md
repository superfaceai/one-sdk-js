--- conflicted
+++ resolved
@@ -9,11 +9,8 @@
 
 ### Added
 - Failover event adapter failover restore in `pre-bind-and-perform` hook
-<<<<<<< HEAD
 - Maps and profiles are parsed on-the-fly
-=======
 - Superjson mutate swap variant methods for provider and profile provider
->>>>>>> d1515695
 
 ### Changed
 - Failover event adapter tests are now parametrized over untyped and typed client, removing repeated code
