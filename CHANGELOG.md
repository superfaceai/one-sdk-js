--- conflicted
+++ resolved
@@ -7,15 +7,13 @@
 
 ## [Unreleased]
 
-<<<<<<< HEAD
-## [1.2.2] - 2022-02-11
-### Added
-- Make sandbox timeout configurable through environment variable `SUPERFACE_SANDBOX_TIMEOUT`
-=======
 ### Added
 - Added support for service selection in http calls
 - Added support for digest authentication in http calls
->>>>>>> edd1c187
+
+## [1.2.2] - 2022-02-11
+### Added
+- Make sandbox timeout configurable through environment variable `SUPERFACE_SANDBOX_TIMEOUT`
 
 ## [1.2.1] - 2022-01-19
 
