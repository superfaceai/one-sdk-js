--- conflicted
+++ resolved
@@ -6,13 +6,8 @@
 and this project adheres to [Semantic Versioning](https://semver.org/spec/v2.0.0.html).
 
 ## [Unreleased]
-<<<<<<< HEAD
 ### Fixed
 - Log warning when user does not handle rejections properly
-- **BREAKING CHANGE**: absolute URLs are no longer allowed in maps
-- **BREAKING CHANGE**: interpolation no longer works in base URLs
-=======
->>>>>>> 033278d2
 
 ## [0.0.37] - 2021-10-14
 ### Changed
