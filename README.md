# Superface SDK

![superface logo](https://github.com/superfaceai/sdk-js/blob/master/docs/LogoGreen.svg)

Superface is the core SDK of the Superface project. It is the library that communicates with registry and performs operations on profiles/maps, including input/output validations.

TODO: Fill out this long description.

## Table of Contents

- [Background](#background)
- [Install](#install)
- [Publish](#publish)
- [Usage](#usage)
<<<<<<< HEAD
- [Security](#security)
=======
- [Support](#support)
- [API](#api)
>>>>>>> 1cef8dad
- [Maintainers](#maintainers)
- [Contributing](#contributing)
- [Licensing](#licensing)
- [License](#license)

## Background
Superface (super-interface) is a higher-order API, an abstraction on top of the modern APIs like GraphQL and REST. Superface is one interface to discover, connect, and query any capabilities available via conventional APIs. 

Through its focus on application-level semantics, Superface decouples the clients from servers, enabling fully autonomous evolution. As such it minimizes the code base as well as errors and downtimes while providing unmatched resiliency and redundancy. 

Superface allows for switching capability providers without development at a runtime in milliseconds. Furthermore, Superface decentralizes the composition and aggregation, and thus creates an Autonomous Integration Mesh.

Motivation behind Superface is nicely described in this [video](https://www.youtube.com/watch?v=BCvq3NXFb94) from APIdays conference.

You can get more information at https://superface.ai and https://developer.superface.dev.

## Install

To install the package, log in with npm into the github registry using Github Person Token with at least the `repo` and `read:packages` permissions:

```
npm login --scope=@superfaceai --registry=https://npm.pkg.github.com
```

Then run in the project directory:

```
# npm users
npm install @superfaceai/sdk
# yarn users
yarn add @superfaceai/sdk
```

## Publish

Package publishing is done through GitHub release functionality.

[Draft a new release](https://github.com/superfaceai/sdk-js/releases/new) to publish a new version of the package.

Use semver for the version tag. It must be in format of `v<major>.<minor>.<patch>`.

Github Actions workflow will pick up the release and publish it as one of the [packages](https://github.com/superfaceai/sdk-js/packages).

## Usage

### Untyped

To interact with superface create a new superface client instance:

```typescript
const client = new SuperfaceClient()
```

Make sure a profile is installed by running `superface install <profileName>[@<profileVersion]` in the project directory, then load the profile:

```typescript
const profile = await client.getProfile('<profileName>')
```

Next, make sure at least one provider is configured or select one manually:

```typescript
const provider = await client.gerProvider('<providerName>')
```

Lastly, obtain a usecase and perform it with selected provider:

```typescript
const result = await profile.getUsecase('<usecaseName>').perform(
  {
    inputField: 1,
    anotherInputField: 'hello'
  },
  { provider }
)
```

### [WIP] ServiceFinderQuery

To perform a usecase by fetching ASTs from registry, use `ServiceFinderQuery`:

```typescript
const serviceFinder = new ServiceFinderQuery<any, any>(profileId, profileAST, usecase, registryUrl);
```

Where `profileId` is the id of profile, `profileAST` is the compiled AST of profile, `usecase` is the name of usecase to perform and `registryUrl` is the URL of the registry to use, defaults to `https://registry.superface.dev/api/registry` now.

With `serviceFinder`, you can filter providers by id:

```typescript
serviceFinder.serviceProvider(service => service.mustBe(providerId));
```

or

```typescript
serviceFinder.serviceProvider(service => service.mustBeOneOf([providerId1, providerId2]));
```

where `providerId` is the string uniquely representing a provider.

You can then get first or all available providers:

```typescript
const provider = await serviceFinder.serviceProvider(service => service.mustBe(providerId)).findFirst();
const providers = await serviceFinder.serviceProvider(service => service.mustBeOnOf([providerId1, providerId2])).find();
```

### [WIP] Performing the usecase

To fetch Map and be able to perform your usecase, the Provider must be bound:

```typescript
const boundProvider = await provider.bind(config);
```

Where config is used for provider-specific configuration, generally authentication for now.

```typescript
interface Config {
  auth?: {
    basic?: {
      username: string;
      password: string;
    };
    bearer?: {
      token: string;
    };
    apikey?: {
      key: string;
    };
  };
}
```

With `BoundProvider`, you can now perform your usecase:

```typescript
const result = await boundProvider.perform(input);
if (result.ok) {
  console.log('Success!', result.value);
}
```

where `input` depends on your usecase.

<<<<<<< HEAD
## Security

Superface is not man-in-the-middle so it does not require any access to secrets that are needed to communicate with provider API. Superface SDK only reads super.json file, resolved authorization secrets from environment variables or from the file itself and applies them to network requests as required by the specific map.

More about the journey of the secrets within sdk can be found in [Security](SECURITY.md).
=======
## Support

If you need any additional support, have any questions or you just want to talk you can do that through our [documentation page](https://developer.superface.dev). 
>>>>>>> 1cef8dad

## Maintainers

- [@Lukáš Valenta](https://github.com/lukas-valenta)
- [@Edward](https://github.com/TheEdward162)
- [@Vratislav Kalenda](https://github.com/Vratislav)
- [@Z](https://github.com/zdne)

## Contributing

**Please open an issue first if you want to make larger changes**

Feel free to contribute! Please follow the [Contribution Guide](CONTRIBUTION_GUIDE.md).

## Licensing

Licenses of `node_modules` are checked during push CI/CD for every commit. Only the following licenses are allowed:

- 0BDS
- MIT
- Apache-2.0
- ISC
- BSD-3-Clause
- BSD-2-Clause
- CC-BY-4.0
- CC-BY-3.0;BSD
- CC0-1.0
- Unlicense
- UNLICENSED

## License

The Superface SDK is licensed under the [MIT](LICENSE).
© 2021 Superface<|MERGE_RESOLUTION|>--- conflicted
+++ resolved
@@ -12,12 +12,8 @@
 - [Install](#install)
 - [Publish](#publish)
 - [Usage](#usage)
-<<<<<<< HEAD
 - [Security](#security)
-=======
 - [Support](#support)
-- [API](#api)
->>>>>>> 1cef8dad
 - [Maintainers](#maintainers)
 - [Contributing](#contributing)
 - [Licensing](#licensing)
@@ -164,17 +160,15 @@
 
 where `input` depends on your usecase.
 
-<<<<<<< HEAD
 ## Security
 
 Superface is not man-in-the-middle so it does not require any access to secrets that are needed to communicate with provider API. Superface SDK only reads super.json file, resolved authorization secrets from environment variables or from the file itself and applies them to network requests as required by the specific map.
 
 More about the journey of the secrets within sdk can be found in [Security](SECURITY.md).
-=======
+
 ## Support
 
 If you need any additional support, have any questions or you just want to talk you can do that through our [documentation page](https://developer.superface.dev). 
->>>>>>> 1cef8dad
 
 ## Maintainers
 
