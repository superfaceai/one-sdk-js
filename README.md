--- conflicted
+++ resolved
@@ -24,12 +24,8 @@
 @superfaceai:registry=https://npm.pkg.github.com
 ```
 
-<<<<<<< HEAD
-Then authenticate to github npm package registry. Use your github name as your login and generate a personal access token with at least `repo` and `read:packages` permissions in Github to use as password:
+Then authenticate to github npm package registry. Use your github name as your login and generate a personal access token with at least the `repo` and `read:packages` permissions in Github to use as password:
 
-=======
-Then authenticate to github npm package registry. Use your github name as your login and generate a personal access token with at least the `repo` and `read:packages` permission in Github to use as password:
->>>>>>> c8147d41
 ```
 npm login --registry=https://npm.pkg.github.com
 ```
@@ -45,20 +41,9 @@
 Package publishing is done through GitHub release functionality.
 
 Draft a new release to publish a new version of the package.
-<<<<<<< HEAD
-=======
 
-Use semver for the version tag. It must be in format of v<major>.<minor>.<patch>.
+Use semver for the version tag. It must be in format of `v<major>.<minor>.<patch>`.
 
-Github Actions workflow will pick up the release and publish it as one of the packages.
-
-## Usage
->>>>>>> c8147d41
-
-### ServiceFinderQuery
-To perform a usecase by fetching ASTs from registry, use `ServiceFinderQuery`:
-
-<<<<<<< HEAD
 Github Actions workflow will pick up the release and publish it as one of the packages.
 
 ## Usage
@@ -68,8 +53,6 @@
 ### ServiceFinderQuery
 To perform a usecase by fetching ASTs from registry, use `ServiceFinderQuery`:
 
-=======
->>>>>>> c8147d41
 ```typescript
 const serviceFinder = new ServiceFinderQuery<any, any>(profileId, profileAST, usecase, registryUrl);
 ```
@@ -91,7 +74,6 @@
 const providers = await serviceFinder.serviceProvider(service => service.mustBeOnOf([providerId1, providerId2])).find();
 ```
 
-<<<<<<< HEAD
 ### Without ServiceFinder
 If you don't use the registry, you can also construct `Provider` directly, providing Map AST or URL.
 
@@ -109,8 +91,6 @@
 
 ### Performing the usecase
 
-=======
->>>>>>> c8147d41
 To fetch Map and be able to perform your usecase, the Provider must be bound:
 ```typescript
 const boundProvider = await provider.bind(config);
@@ -143,35 +123,12 @@
 ```
 where `input` depends on your usecase.
 
-<<<<<<< HEAD
 ## Maintainers
 
 - [@Lukáš Valenta](https://github.com/lukas-valenta)
 - [@Edward](https://github.com/TheEdward162)
 - [@Vratislav Kalenda](https://github.com/Vratislav)
 - [@Z](https://github.com/zdne)
-=======
-### Without ServiceFinder
-If you don't use the registry, you can also construct `Provider` directly, providing Map AST or URL.
-
-```
-  const provider = new Provider(
-    profileAST,
-    mapUrlOrMapAST,
-    usecase,
-    baseUrl,
-  );
-```
-
-Where `profileAST` is the compiled AST of profile, `mapUrlOrMapAST` is either URL or AST of the Map, `usecase` is the name of the usecase you want to perform and (optional) `baseUrl` is the base URL of the service, in case your Map uses relative paths. After creating the `Provider`, you can continue with binding as above.
-
-## Maintainers
-
-[@Lukáš Valenta](https://github.com/lukas-valenta)
-[@Edward](https://github.com/TheEdward162)
-[@Vratislav Kalenda](https://github.com/Vratislav)
-[@Z](https://github.com/zdne)
->>>>>>> c8147d41
 
 ## Contributing
 
